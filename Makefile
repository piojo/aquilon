PYTHON = //ms/dist/python/PROJ/core/2.5/bin/python2.5
SHELL  = /bin/ksh
COMMON = ../install/common/
QACOMMENT = -comment cmrs=qa
QCELLS = q.ny,q.ln,q.hk,q.tk
TCM_COMMENT = "-comment tcm FILL IT IN NOW"

MPR    := $(shell echo $(PWD) | awk -F/ '{print $$(NF-3), $$(NF-2), $$(NF-1)}')
META   = $(word 1,$(MPR))
PROJ   = $(word 2,$(MPR))
REL    = $(word 3,$(MPR))

ifneq (aquilon,$(META))
	META = aquilon
	PROJ = aqd
	REL := $(shell git describe | awk -F- '{print $$1}')
endif

# determine if we're in /ms/dev or our shadow
# keep them owner writeable in shadow install
PERMS = 755
LIB_PERMS = 644

IN_AFS = $(findstring /ms/dev/aquilon/aqd, $(PWD))
ifneq (,$(IN_AFS))
        COMMON = /ms/dev/aquilon/aqd/$(REL)/install/common/
        PERMS = 555
        LIB_PERMS = 444
endif

#try make print-LIB_DIRS for an example
#IF YOU WANT THE FILE DEFINED FROM, ADD (from $(origin $*))
print-%: ; @$(error $* is $($*) ($(value $*)))


# Here, we make some very easy to parse, and perhaps not very subtle,
# The goal is to be readable by someone who doesn't know make very well,
# to make it maintainable, not to impress you with how well I know the tool

BIN_FILES := $(shell find bin -type f)
LIB_FILES := $(shell find lib -type f)
ETC_FILES := $(shell find etc -type f)
PYC_FILES := $(shell find lib -name '*.py' | sed -e 's,\.py,\.pyc,')

FILES = $(BIN_FILES) $(LIB_FILES) $(MAN_FILES) $(ETC_FILES) $(PYC_FILES)
INSTALLFILES = $(addprefix $(COMMON),$(FILES))

$(COMMON)bin/%: bin/%
	@mkdir -p `dirname $@`
	install -m $(PERMS) $< $@

$(COMMON)%.pyc: $(COMMON)%.py
	@echo "compiling $@"
	@rm -f $@
	@$(PYTHON) -mpy_compile $<

$(COMMON)lib/%: lib/%
	@mkdir -p `dirname $@`
	install -m $(LIB_PERMS) $< $@

$(COMMON)etc/%: etc/%
	@mkdir -p `dirname $@`
	install -m $(LIB_PERMS) $< $@

$(COMMON)etc/rc.d/init.d/aqd: etc/rc.d/init.d/aqd
	@mkdir -p `dirname $@`
	install -m 0555 $< $@

# Running twistd after all the files have been installed generates a
# dropin.cache file that would otherwise be missing (and that missing
# file causes the server to complain loudly on startup).
# The file will only be generated as needed.
.PHONY: install
<<<<<<< HEAD
install: remove_stale $(INSTALLFILES)

.PHONY: remove_stale
remove_stale:
	./remove_stale.py "$(COMMON)"
=======
install: $(INSTALLFILES)
	$(COMMON)bin/twistd --help >/dev/null
>>>>>>> e7d153a5

.PHONY: default
default:
	@echo "Use 'gmake install' to install ${META}/${PROJ}/${REL}"

# The second find needs to ignore the .git directory... just doing a
# find on * is an easy/legit way to do that in this case.
.PHONY: clean
clean:
	find . -name '*.pyc' -exec rm {} \;
	find * -type d -empty -exec rmdir {} \;

.PHONY: prodlink
prodlink:
	vms turnover releaselink ${META} ${PROJ} ${REL} prod

.PHONY: betalink
betalink:
	vms turnover releaselink ${META} ${PROJ} ${REL} beta

.PHONY: to
to:
	vms turnover release ${META} ${PROJ} ${REL}

.PHONY: to_nolock
to_nolock:
	vms turnover release ${META} ${PROJ} ${REL} -- -nolock

.PHONY: distqa
distqa: to_nolock
	vms dist ${META} ${PROJ} ${REL} -- -cells ${QCELLS} ${QACOMMENT}

.PHONY: distworld
distworld: to_nolock
	vms dist ${META} ${PROJ} ${REL} -- -gl ${QACOMMENT}

.PHONY: distfinal
distfinal: to
	vms dist ${META} ${PROJ} ${REL} -- -gl ${QACOMMENT}

.PHONY: unlock
unlock:
	vms unlock release ${META} ${PROJ} ${REL}

.PHONY: freeze
freeze:
	vms freezedist ${META} ${PROJ}

.PHONY: thaw
thaw:
	vms thawdist ${META} ${PROJ}

# Handled by SCM/GNUmakefile
.PHONY: create
create:
	vms create release ${META} ${PROJ} ${REL} -- -nobuildvolume
	vms create install ${META} ${PROJ} ${REL} common
<|MERGE_RESOLUTION|>--- conflicted
+++ resolved
@@ -71,16 +71,12 @@
 # file causes the server to complain loudly on startup).
 # The file will only be generated as needed.
 .PHONY: install
-<<<<<<< HEAD
 install: remove_stale $(INSTALLFILES)
+	$(COMMON)bin/twistd --help >/dev/null
 
 .PHONY: remove_stale
 remove_stale:
 	./remove_stale.py "$(COMMON)"
-=======
-install: $(INSTALLFILES)
-	$(COMMON)bin/twistd --help >/dev/null
->>>>>>> e7d153a5
 
 .PHONY: default
 default:
