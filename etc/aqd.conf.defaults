--- conflicted
+++ resolved
@@ -118,11 +118,8 @@
 CheckNet_module = /ms/dist/NetEng/modules/prod
 aurora_host_domain = ny-prod
 windows_host_domain = ny-prod
-<<<<<<< HEAD
 panc_batch_size = 1000
-=======
 authorization_mailgroup = aqd-eng@morganstanley.com
->>>>>>> 9af883d1
 
 # This can be used for any components that use python logging
 # Valid values are INFO, DEBUG, and WARNING
