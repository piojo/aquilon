--- conflicted
+++ resolved
@@ -67,7 +67,18 @@
 
         cls.template_extension = cls.config.get("panc", "template_extension")
         cls.gzip_profiles = cls.config.getboolean("panc", "gzip_output")
-        cls.profile_suffix = ".xml.gz" if cls.gzip_profiles else ".xml"
+        if cls.gzip_profiles:
+            compress_suffix = ".gz"
+        else:
+            compress_suffix = ""
+        if cls.config.getboolean("panc", "xml_profiles"):
+            cls.xml_suffix = ".xml" + compress_suffix
+        else:
+            cls.xml_suffix = None
+        if cls.config.getboolean("panc", "json_profiles"):
+            cls.json_suffix = ".json" + compress_suffix
+        else:
+            cls.json_suffix = None
 
         # Need to import protocol buffers after we have the config
         # object all squared away and we can set the sys.path
@@ -83,48 +94,7 @@
                   'aqdparamdefinitions_pb2', 'aqdparameters_pb2']:
             globals()[m] = __import__(m)
 
-<<<<<<< HEAD
     def setUp(self):
-=======
-        self.user = self.config.get("broker", "user")
-        self.sandboxdir = os.path.join(self.config.get("broker",
-                                                       "templatesdir"),
-                                       self.user)
-        self.template_extension = self.config.get("panc", "template_extension")
-
-        # This method is cumbersome.  Should probably develop something
-        # like unittest.conf.defaults.
-        if self.config.has_option("unittest", "scratchdir"):
-            self.scratchdir = self.config.get("unittest", "scratchdir")
-            if not os.path.exists(self.scratchdir):
-                os.makedirs(self.scratchdir)
-        if self.config.has_option("unittest", "aurora_with_node"):
-            self.aurora_with_node = self.config.get("unittest",
-                    "aurora_with_node")
-        else:
-            self.aurora_with_node = "oyidb1622"
-        if self.config.has_option("unittest", "aurora_without_node"):
-            self.aurora_without_node = self.config.get("unittest",
-                    "aurora_without_node")
-        else:
-            self.aurora_without_node = "pissp1"
-        self.gzip_profiles = self.config.getboolean("panc", "gzip_output")
-        if self.gzip_profiles:
-            compress_suffix = ".gz"
-        else:
-            compress_suffix = ""
-        if self.config.getboolean("panc", "xml_profiles"):
-            self.xml_suffix = ".xml" + compress_suffix
-        else:
-            self.xml_suffix = None
-        if self.config.getboolean("panc", "json_profiles"):
-            self.json_suffix = ".json" + compress_suffix
-        else:
-            self.json_suffix = None
-
-        dsdb_coverage_dir = os.path.join(self.config.get("unittest", "scratchdir"),
-                                         "dsdb_coverage")
->>>>>>> 9b67739b
         for name in [DSDB_EXPECT_SUCCESS_FILE, DSDB_EXPECT_FAILURE_FILE,
                      DSDB_ISSUED_CMDS_FILE, DSDB_EXPECT_FAILURE_ERROR]:
             path = os.path.join(self.dsdb_coverage_dir, name)
@@ -732,26 +702,17 @@
         buildfiles = []
 
         qdir = self.config.get('broker', 'quattordir')
-<<<<<<< HEAD
         domaindir = os.path.join(qdir, 'build', domain)
-        xmlfile = os.path.join(domaindir, object + self.profile_suffix)
-        depfile = os.path.join(domaindir, object + '.dep')
-        profile = self.build_profile_name(object, domain=domain)
-        for f in [xmlfile, depfile, profile]:
-=======
-        domaindir = os.path.join(qdir, 'build', 'xml', domain)
-        builddir = self.config.get('broker', 'builddir')
 
         buildfiles.append(os.path.join(domaindir, object + '.dep'))
-        buildfiles.append(os.path.join(builddir, 'domains', domain, 'profiles',
-                                       object + self.template_extension))
+        buildfiles.append(self.build_profile_name(object, domain=domain))
+
         if self.xml_suffix:
             buildfiles.append(os.path.join(domaindir, object + self.xml_suffix))
         if self.json_suffix:
             buildfiles.append(os.path.join(domaindir, object + self.json_suffix))
 
         for f in buildfiles:
->>>>>>> 9b67739b
             if want_exist:
                 self.failUnless(os.path.exists(f),
                                 "Expecting %s to exist before running %s." %
