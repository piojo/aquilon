--- conflicted
+++ resolved
@@ -374,7 +374,6 @@
                 % (command, out, err))
         return
 
-<<<<<<< HEAD
     def gitcommand_expectfailure(self, command, **kwargs):
         p = self.gitcommand_raw(command, **kwargs)
         # Ignore out/err unless we get a non-zero return code, then log it.
@@ -388,7 +387,7 @@
         command = "merge HEAD"
         out = self.gitcommand(command.split(" "), cwd=repo)
         return
-=======
+
     def grepcommand(self, command, **kwargs):
         if self.config.has_option("unittest", "grep"):
             grep = self.config.get("unittest", "grep")
@@ -410,5 +409,4 @@
         self.fail("Error return code for %s, "
                   "STDOUT:\n@@@\n'%s'\n@@@\nSTDERR:\n@@@\n'%s'\n@@@\n"
                   % (command, out, err))
->>>>>>> 71cb15e4
-
+
