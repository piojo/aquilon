# ex: set expandtab softtabstop=4 shiftwidth=4: -*- cpy-indent-level: 4; indent-tabs-mode: nil -*-
#
# Copyright (C) 2008,2009,2010,2011  Contributor
#
# This program is free software; you can redistribute it and/or modify
# it under the terms of the EU DataGrid Software License.  You should
# have received a copy of the license with this program, and the
# license is published at
# http://eu-datagrid.web.cern.ch/eu-datagrid/license.html.
#
# THE FOLLOWING DISCLAIMER APPLIES TO ALL SOFTWARE CODE AND OTHER
# MATERIALS CONTRIBUTED IN CONNECTION WITH THIS PROGRAM.
#
# THIS SOFTWARE IS LICENSED BY THE COPYRIGHT HOLDERS AND CONTRIBUTORS
# "AS IS" AND ANY EXPRESS OR IMPLIED WARRANTIES, INCLUDING, BUT NOT
# LIMITED TO, THE IMPLIED WARRANTIES OF MERCHANTABILITY AND FITNESS
# FOR A PARTICULAR PURPOSE AND ANY WARRANTY OF NON-INFRINGEMENT, ARE
# DISCLAIMED.  IN NO EVENT SHALL THE COPYRIGHT OWNER OR CONTRIBUTORS
# BE LIABLE FOR ANY DIRECT, INDIRECT, INCIDENTAL, SPECIAL, EXEMPLARY,
# OR CONSEQUENTIAL DAMAGES (INCLUDING, BUT NOT LIMITED TO, PROCUREMENT
# OF SUBSTITUTE GOODS OR SERVICES; LOSS OF USE, DATA, OR PROFITS; OR
# BUSINESS INTERRUPTION) HOWEVER CAUSED AND ON ANY THEORY OF
# LIABILITY, WHETHER IN CONTRACT, STRICT LIABILITY, OR TORT (INCLUDING
# NEGLIGENCE OR OTHERWISE) ARISING IN ANY WAY OUT OF THE USE OF THIS
# SOFTWARE, EVEN IF ADVISED OF THE POSSIBILITY OF SUCH DAMAGE. THIS
# SOFTWARE MAY BE REDISTRIBUTED TO OTHERS ONLY BY EFFECTIVELY USING
# THIS OR ANOTHER EQUIVALENT DISCLAIMER AS WELL AS ANY OTHER LICENSE
# TERMS THAT MAY APPLY.
"""Basic module for running tests on broker commands."""

import os
import sys
import unittest
from subprocess import Popen, PIPE
import re

from aquilon.config import Config
from aquilon.worker import depends # fetch protobuf, ipaddr dependency

from ipaddr import IPv4Network, IPv4Address

LOCK_RE = re.compile(r'^(acquired|releasing) '
                     r'((compile|delete|sync) )?lock[^\n]*\n', re.M)

DSDB_EXPECT_SUCCESS_FILE = "expected_dsdb_cmds"
DSDB_EXPECT_FAILURE_FILE = "fail_expected_dsdb_cmds"
DSDB_ISSUED_CMDS_FILE = "issued_dsdb_cmds"


class TestBrokerCommand(unittest.TestCase):

    def setUp(self):
        self.config = Config()
        self.net = DummyNetworks()

        # Need to import protocol buffers after we have the config
        # object all squared away and we can set the sys.path
        # variable appropriately.
        # It would be simpler just to change sys.path in runtests.py,
        # but this allows for each test to be run individually (without
        # the runtests.py wrapper).
        protodir = self.config.get("protocols", "directory")
        if protodir not in sys.path:
            sys.path.append(protodir)
        for m in ['aqdsystems_pb2', 'aqdnetworks_pb2', 'aqdservices_pb2',
                  'aqddnsdomains_pb2', 'aqdlocations_pb2', 'aqdaudit_pb2']:
            globals()[m] = __import__(m)

        self.user = self.config.get("broker", "user")
        self.sandboxdir = os.path.join(self.config.get("broker",
                                                       "templatesdir"),
                                       self.user)


        # This method is cumbersome.  Should probably develop something
        # like unittest.conf.defaults.
        if self.config.has_option("unittest", "scratchdir"):
            self.scratchdir = self.config.get("unittest", "scratchdir")
            if not os.path.exists(self.scratchdir):
                os.makedirs(self.scratchdir)
        if self.config.has_option("unittest", "host_not_running_aqd"):
            self.host_not_running_aqd = self.config.get("unittest",
                    "host_not_running_aqd")
        else:
            self.host_not_running_aqd = "nyinfra0"
        if self.config.has_option("unittest", "aurora_with_node"):
            self.aurora_with_node = self.config.get("unittest",
                    "aurora_with_node")
        else:
            self.aurora_with_node = "oyidb1622"
        if self.config.has_option("unittest", "aurora_without_node"):
            self.aurora_without_node = self.config.get("unittest",
                    "aurora_without_node")
        else:
            self.aurora_without_node = "pissp1"
        self.gzip_profiles = self.config.getboolean("panc", "gzip_output")
        self.profile_suffix = ".xml.gz" if self.gzip_profiles else ".xml"

        dsdb_coverage_dir = os.path.join(self.config.get("unittest", "scratchdir"),
                                         "dsdb_coverage")
        for name in [DSDB_EXPECT_SUCCESS_FILE, DSDB_EXPECT_FAILURE_FILE,
                     DSDB_ISSUED_CMDS_FILE]:
            path = os.path.join(dsdb_coverage_dir, name)
            try:
                os.remove(path)
            except OSError:
                pass

    def tearDown(self):
        pass

    msversion_dev_re = re.compile('WARNING:msversion:Loading \S* from dev\n')

    def runcommand(self, command, auth=True, **kwargs):
        aq = os.path.join(self.config.get("broker", "srcdir"), "bin", "aq.py")
        if auth:
            port = self.config.get("broker", "kncport")
        else:
            port = self.config.get("broker", "openport")
        if isinstance(command, list):
            args = [str(cmd) for cmd in command]
        else:
            args = [command]
        args.insert(0, sys.executable)
        args.insert(1, aq)
        args.append("--aqport")
        args.append(port)
        if auth:
            args.append("--aqservice")
            args.append(self.config.get("broker", "service"))
        else:
            args.append("--noauth")
        if kwargs.has_key("env"):
            # Make sure that kerberos tickets are still present if the
            # environment is being overridden...
            env = {}
            for (key, value) in kwargs["env"].items():
                env[key] = value
            for (key, value) in os.environ.items():
                if key.find("KRB") == 0 and key not in env:
                    env[key] = value
            kwargs["env"] = env
        p = Popen(args, stdout=PIPE, stderr=PIPE, **kwargs)
        (out, err) = p.communicate()
        # Strip any msversion dev warnings out of STDERR
        err = self.msversion_dev_re.sub('', err)
        # Lock messages are pretty common...
        err = err.replace('Client status messages disabled, '
                          'retries exceeded.\n', '')
        err = LOCK_RE.sub('', err)
        return (p, out, err)

    def successtest(self, command, **kwargs):
        (p, out, err) = self.runcommand(command, **kwargs)
        self.assertEqual(p.returncode, 0,
                         "Non-zero return code for %s, "
                         "STDOUT:\n@@@\n'%s'\n@@@\n"
                         "STDERR:\n@@@\n'%s'\n@@@\n"
                         % (command, out, err))
        return (out, err)

    def statustest(self, command, **kwargs):
        (out, err) = self.successtest(command, **kwargs)
        self.assertEmptyOut(out, command)
        return err

    def failuretest(self, command, returncode, **kwargs):
        (p, out, err) = self.runcommand(command, **kwargs)
        self.assertEqual(p.returncode, returncode,
                         "Non-%s return code %s for %s, "
                         "STDOUT:\n@@@\n'%s'\n@@@\n"
                         "STDERR:\n@@@\n'%s'\n@@@\n"
                         % (returncode, p.returncode, command, out, err))
        return (out, err)

    def assertEmptyStream(self, name, contents, command):
        self.assertEqual(contents, "",
                         "%s for %s was not empty:\n@@@\n'%s'\n@@@\n"
                         % (name, command, contents))

    def assertEmptyErr(self, contents, command):
        self.assertEmptyStream("STDERR", contents, command)

    def assertEmptyOut(self, contents, command):
        self.assertEmptyStream("STDOUT", contents, command)

    def commandtest(self, command, **kwargs):
        (p, out, err) = self.runcommand(command, **kwargs)
        self.assertEmptyErr(err, command)
        self.assertEqual(p.returncode, 0,
                "Non-zero return code for %s, STDOUT:\n@@@\n'%s'\n@@@\n"
                % (command, out))
        return out

    def noouttest(self, command, **kwargs):
        out = self.commandtest(command, **kwargs)
        self.assertEqual(out, "",
                "STDOUT for %s was not empty:\n@@@\n'%s'\n@@@\n"
                % (command, out))

    def ignoreoutputtest(self, command, **kwargs):
        (p, out, err) = self.runcommand(command, **kwargs)
        # Ignore out/err unless we get a non-zero return code, then log it.
        self.assertEqual(p.returncode, 0,
                "Non-zero return code for %s, STDOUT:\n@@@\n'%s'\n@@@\nSTDERR:\n@@@\n'%s'\n@@@\n"
                % (command, out, err))
        return

    # Right now, commands are not implemented consistently.  When that is
    # addressed, this unit test should be updated.
    def notfoundtest(self, command, **kwargs):
        (p, out, err) = self.runcommand(command, **kwargs)
        if p.returncode == 0:
            self.assertEqual(err, "",
                             "STDERR for %s was not empty:\n@@@\n'%s'\n@@@\n" %
                             (command, err))
            self.assertEqual(out, "",
                             "STDOUT for %s was not empty:\n@@@\n'%s'\n@@@\n" %
                             (command, out))
        else:
            self.assertEqual(p.returncode, 4,
                             "Return code for %s was %d instead of %d"
                             "\nSTDOUT:\n@@@\n'%s'\n@@@"
                             "\nSTDERR:\n@@@\n'%s'\n@@@" %
                             (command, p.returncode, 4, out, err))
            self.assertEqual(out, "",
                             "STDOUT for %s was not empty:\n@@@\n'%s'\n@@@\n" %
                             (command, out))
            self.failUnless(err.find("Not Found") >= 0,
                            "STDERR for %s did not include Not Found:"
                            "\n@@@\n'%s'\n@@@\n" %
                            (command, err))
        return err

    def badrequesttest(self, command, ignoreout=False, **kwargs):
        (p, out, err) = self.runcommand(command, **kwargs)
        self.assertEqual(p.returncode, 4,
                         "Return code for %s was %d instead of %d"
                         "\nSTDOUT:\n@@@\n'%s'\n@@@"
                         "\nSTDERR:\n@@@\n'%s'\n@@@" %
                         (command, p.returncode, 4, out, err))
        self.failUnless(err.find("Bad Request") >= 0,
                        "STDERR for %s did not include Bad Request:"
                        "\n@@@\n'%s'\n@@@\n" %
                        (command, err))
        if not ignoreout and "--debug" not in command:
            self.assertEqual(out, "",
                             "STDOUT for %s was not empty:\n@@@\n'%s'\n@@@\n" %
                             (command, out))
        return err

    def unauthorizedtest(self, command, **kwargs):
        (p, out, err) = self.runcommand(command, auth=False, **kwargs)
        self.assertEqual(p.returncode, 4,
                         "Return code for %s was %d instead of %d"
                         "\nSTDOUT:\n@@@\n'%s'\n@@@"
                         "\nSTDERR:\n@@@\n'%s'\n@@@" %
                         (command, p.returncode, 4, out, err))
        self.assertEqual(out, "",
                         "STDOUT for %s was not empty:\n@@@\n'%s'\n@@@\n" %
                         (command, out))
        self.failUnless(err.find("Unauthorized:") >= 0,
                        "STDERR for %s did not include Unauthorized:"
                        "\n@@@\n'%s'\n@@@\n" %
                        (command, err))
        self.matchoutput(err, "Unauthorized anonymous access attempt", command)
        return err

    def internalerrortest(self, command, **kwargs):
        (p, out, err) = self.runcommand(command, **kwargs)
        self.assertEqual(p.returncode, 5,
                         "Return code for %s was %d instead of %d"
                         "\nSTDOUT:\n@@@\n'%s'\n@@@"
                         "\nSTDERR:\n@@@\n'%s'\n@@@" %
                         (command, p.returncode, 5, out, err))
        self.assertEqual(out, "",
                         "STDOUT for %s was not empty:\n@@@\n'%s'\n@@@\n" %
                         (command, out))
        self.assertEqual(err.find("Internal Server Error"), 0,
                         "STDERR for %s did not start with "
                         "Internal Server Error:\n@@@\n'%s'\n@@@\n" %
                         (command, err))
        return err

    def unimplementederrortest(self, command, **kwargs):
        (p, out, err) = self.runcommand(command, **kwargs)
        self.assertEqual(p.returncode, 5,
                         "Return code for %s was %d instead of %d"
                         "\nSTDOUT:\n@@@\n'%s'\n@@@"
                         "\nSTDERR:\n@@@\n'%s'\n@@@" %
                         (command, p.returncode, 5, out, err))
        self.assertEqual(out, "",
                         "STDOUT for %s was not empty:\n@@@\n'%s'\n@@@\n" %
                         (command, out))
        self.assertEqual(err.find("Not Implemented"), 0,
                         "STDERR for %s did not start with "
                         "Not Implemented:\n@@@\n'%s'\n@@@\n" %
                         (command, err))
        return err

    # Test for conflicting or invalid aq client options.
    def badoptiontest(self, command, **kwargs):
        (p, out, err) = self.runcommand(command, **kwargs)
        self.assertEqual(p.returncode, 2,
                         "Return code for %s was %d instead of %d"
                         "\nSTDOUT:\n@@@\n'%s'\n@@@"
                         "\nSTDERR:\n@@@\n'%s'\n@@@" %
                         (command, p.returncode, 2, out, err))
        self.assertEqual(out, "",
                         "STDOUT for %s was not empty:\n@@@\n'%s'\n@@@\n" %
                         (command, out))
        return err

    def partialerrortest(self, command, **kwargs):
        # Currently these two cases behave the same way - same exit code
        # and behavior.
        return self.badoptiontest(command, **kwargs)

    def matchoutput(self, out, s, command):
        self.assert_(out.find(s) >= 0,
                     "output for %s did not include '%s':\n@@@\n'%s'\n@@@\n" %
                     (command, s, out))

    def matchclean(self, out, s, command):
        self.assert_(out.find(s) < 0,
                     "output for %s includes '%s':\n@@@\n'%s'\n@@@\n" %
                     (command, s, out))

    def searchoutput(self, out, r, command):
        if isinstance(r, str):
            m = re.search(r, out, re.MULTILINE)
        else:
            m = re.search(r, out)
        self.failUnless(m,
                        "output for %s did not match '%s':\n@@@\n'%s'\n@@@\n"
                        % (command, r, out))
        return m

    def searchclean(self, out, r, command):
        if isinstance(r, str):
            m = re.search(r, out, re.MULTILINE)
        else:
            m = re.search(r, out)
        self.failIf(m,
                    "output for %s matches '%s':\n@@@\n'%s'\n@@@\n" %
                    (command, r, out))

    def parse_proto_msg(self, listclass, attr, msg, expect=None):
        protolist = listclass()
        protolist.ParseFromString(msg)
        received = len(getattr(protolist, attr))
        if expect is None:
            self.failUnless(received > 0,
                            "No %s listed in %s protobuf message\n" %
                            (attr, listclass))
        else:
            self.failUnlessEqual(received, expect,
                                 "%d %s expected, got %d\n" %
                                 (expect, attr, received))
        return protolist

    def parse_netlist_msg(self, msg, expect=None):
        return self.parse_proto_msg(aqdnetworks_pb2.NetworkList,
                                    'networks',
                                    msg, expect)

    def parse_hostlist_msg(self, msg, expect=None):
        return self.parse_proto_msg(aqdsystems_pb2.HostList,
                                    'hosts',
                                    msg, expect)

    def parse_location_msg(self, msg, expect=None):
        return self.parse_proto_msg(aqdlocations_pb2.LocationList,
                                    'locations',
                                    msg, expect)

    def parse_dns_domainlist_msg(self, msg, expect=None):
        return self.parse_proto_msg(aqddnsdomains_pb2.DNSDomainList,
                                    'dns_domains',
                                    msg, expect)

    def parse_service_msg(self, msg, expect=None):
        return self.parse_proto_msg(aqdservices_pb2.ServiceList,
                                    'services',
                                    msg, expect)

    def parse_servicemap_msg(self, msg, expect=None):
        return self.parse_proto_msg(aqdservices_pb2.ServiceMapList,
                                    'servicemaps',
                                    msg, expect)

    def parse_personality_msg(self, msg, expect=None):
        return self.parse_proto_msg(aqdsystems_pb2.PersonalityList,
                                    'personalities',
                                    msg, expect)

<<<<<<< HEAD
    def parse_os_msg(self, msg, expect=None):
        return self.parse_proto_msg(aqdsystems_pb2.OperatingSystemList,
                                    'operating_systems',
                                    msg, expect)
=======
    def parse_audit_msg(self, msg, expect=None):
        return self.parse_proto_msg(aqdaudit_pb2.TransactionList,
                                    'transactions', msg, expect)
>>>>>>> 194506a5

    def gitenv(self, env=None):
        git_path = self.config.get("broker", "git_path")
        newenv = {}
        if env:
            for (key, value) in env:
                newenv[key] = value
        if newenv.has_key("PATH"):
            newenv["PATH"] = "%s:%s" % (git_path, newenv["PATH"])
        else:
            newenv["PATH"] = git_path
        return newenv

    def gitcommand_raw(self, command, **kwargs):
        git = self.config.get("broker", "git")
        if isinstance(command, list):
            args = command[:]
        else:
            args = [command]
        args.insert(0, git)
        env = {}
        if kwargs.has_key("env"):
            env = self.gitenv(kwargs.pop("env"))
        p = Popen(args, stdout=PIPE, stderr=PIPE, env=env, **kwargs)
        return p

    def gitcommand(self, command, **kwargs):
        p = self.gitcommand_raw(command, **kwargs)
        # Ignore out/err unless we get a non-zero return code, then log it.
        (out, err) = p.communicate()
        self.assertEqual(p.returncode, 0,
                "Non-zero return code for %s, STDOUT:\n@@@\n'%s'\n@@@\nSTDERR:\n@@@\n'%s'\n@@@\n"
                % (command, out, err))
        return (out, err)

    def gitcommand_expectfailure(self, command, **kwargs):
        p = self.gitcommand_raw(command, **kwargs)
        # Ignore out/err unless we get a non-zero return code, then log it.
        (out, err) = p.communicate()
        self.failIfEqual(p.returncode, 0,
                "Zero return code for %s, STDOUT:\n@@@\n'%s'\n@@@\nSTDERR:\n@@@\n'%s'\n@@@\n"
                % (command, out, err))
        return (out, err)

    def check_git_merge_health(self, repo):
        command = "merge HEAD"
        out = self.gitcommand(command.split(" "), cwd=repo)
        return

    def grepcommand(self, command, **kwargs):
        if self.config.has_option("unittest", "grep"):
            grep = self.config.get("unittest", "grep")
        else:
            grep = "/bin/grep"
        if isinstance(command, list):
            args = command[:]
        else:
            args = [command]
        args.insert(0, grep)
        env = {}
        p = Popen(args, stdout=PIPE, stderr=PIPE, **kwargs)
        (out, err) = p.communicate()
        # Ignore out/err unless we get a non-zero return code, then log it.
        if p.returncode == 0:
            return out.splitlines()
        if p.returncode == 1:
            return []
        self.fail("Error return code for %s, "
                  "STDOUT:\n@@@\n'%s'\n@@@\nSTDERR:\n@@@\n'%s'\n@@@\n"
                  % (command, out, err))

    def findcommand(self, command, **kwargs):
        if self.config.has_option("unittest", "find"):
            find = self.config.get("unittest", "find")
        else:
            find = "/usr/bin/find"
        if isinstance(command, list):
            args = command[:]
        else:
            args = [command]
        args.insert(0, find)
        env = {}
        p = Popen(args, stdout=PIPE, stderr=PIPE, **kwargs)
        (out, err) = p.communicate()
        # Ignore out/err unless we get a non-zero return code, then log it.
        if p.returncode == 0:
            return out.splitlines()
        self.fail("Error return code for %s, "
                  "STDOUT:\n@@@\n'%s'\n@@@\nSTDERR:\n@@@\n'%s'\n@@@\n"
                  % (command, out, err))

    def writescratch(self, filename, contents):
        scratchfile = os.path.join(self.scratchdir, filename)
        with open(scratchfile, 'w') as f:
            f.write(contents)
        return scratchfile

    def readscratch(self, filename):
        scratchfile = os.path.join(self.scratchdir, filename)
        with open(scratchfile, 'r') as f:
            contents = f.read()
        return contents

    def dsdb_expect(self, command, fail=False):
        dsdb_coverage_dir = os.path.join(self.config.get("unittest", "scratchdir"),
                                         "dsdb_coverage")
        if fail:
            filename = DSDB_EXPECT_FAILURE_FILE
        else:
            filename = DSDB_EXPECT_SUCCESS_FILE

        expected_name = os.path.join(dsdb_coverage_dir, filename)
        with open(expected_name, "a") as fp:
            if isinstance(command, list):
                fp.write(" ".join([str(cmd) for cmd in command]))
            else:
                fp.write(str(command))
            fp.write("\n")

    def dsdb_expect_add(self, hostname, ip, interface=None, mac=None,
                        primary=None, fail=False):
        command = ["add", "host", "-host_name", hostname,
                   "-ip_address", str(ip), "-status", "aq"]
        if interface:
            command.extend(["-interface_name",
                            str(interface).replace('/', '_')])
        if mac:
            command.extend(["-ethernet_address", str(mac)])
        if primary:
            command.extend(["-primary_host_name", primary])

        self.dsdb_expect(" ".join(command), fail=fail)

    def dsdb_expect_delete(self, ip, fail=False):
        self.dsdb_expect("delete host -ip_address %s" % ip, fail=fail)

    def dsdb_expect_update(self, fqdn, mac, fail=False):
        self.dsdb_expect("update host -host_name %s -status aq "
                         "-ethernet_address %s" % (fqdn, mac), fail=fail)

    def dsdb_verify(self, empty=False):
        dsdb_coverage_dir = os.path.join(self.config.get("unittest", "scratchdir"),
                                         "dsdb_coverage")
        fail_expected_name = os.path.join(dsdb_coverage_dir,
                                          DSDB_EXPECT_FAILURE_FILE)
        issued_name = os.path.join(dsdb_coverage_dir, DSDB_ISSUED_CMDS_FILE)

        expected = {}
        for filename in [DSDB_EXPECT_SUCCESS_FILE, DSDB_EXPECT_FAILURE_FILE]:
            expected_name = os.path.join(dsdb_coverage_dir, filename)
            try:
                with open(expected_name, "r") as fp:
                    for line in fp:
                        expected[line.rstrip("\n")] = True
            except IOError:
                pass

        # This is likely a logic error in the test
        if not expected and not empty:
            self.fail("dsdb_verify() called when no DSDB commands were "
                      "expected?!?")

        issued = {}
        try:
            with open(issued_name, "r") as fp:
                for line in fp:
                    issued[line.rstrip("\n")] = True
        except IOError:
            pass

        errors = []
        for cmd, dummy in expected.items():
            if cmd not in issued:
                errors.append("'%s'" % cmd)
        # Unexpected DSDB commands are caught by the fake_dsdb script

        if errors:
            self.fail("The following expected DSDB commands were not called:"
                      "\n@@@\n%s\n@@@\n" % "\n".join(errors))

    def verify_buildfiles(self, domain, object,
                          want_exist=True, command='manage'):
        qdir = self.config.get('broker', 'quattordir')
        domaindir = os.path.join(qdir, 'build', 'xml', domain)
        xmlfile = os.path.join(domaindir, object + self.profile_suffix)
        depfile = os.path.join(domaindir, object + '.xml.dep')
        builddir = self.config.get('broker', 'builddir')
        profile = os.path.join(builddir, 'domains', domain, 'profiles',
                               object + '.tpl')
        for f in [xmlfile, depfile, profile]:
            if want_exist:
                self.failUnless(os.path.exists(f),
                                "Expecting %s to exist before running %s." %
                                (f, command))
            else:
                self.failIf(os.path.exists(f),
                            "Not expecting %s to exist after running %s." %
                            (f, command))


class DummyIP(IPv4Address):
    def __init__(self, *args, **kwargs):
        super(DummyIP, self).__init__(*args, **kwargs)

        octets = [int(i) for i in str(self).split('.')]
        self.mac = "02:02:%02x:%02x:%02x:%02x" % tuple(octets)

class NetworkInfo(IPv4Network):
    def __init__(self, cidr, nettype):
        super(NetworkInfo, self).__init__(cidr)

        self.nettype = nettype
        self.usable = list()
        self.reserved = list()

        if nettype == 'tor_net':
            offsets = [6, 7]
        elif nettype == 'tor_net2':
            offsets = [7, 8]
        elif nettype == 'vm_storage_net':
            offsets = [39]
        else:
            offsets = []

        for offset in offsets:
            self.reserved.append(DummyIP(self[offset]))

        first_usable = max(offsets or [4]) + 1
        for i in range(first_usable, self.numhosts - 1):
            self.usable.append(DummyIP(self[i]))

    @property
    def gateway(self):
        return self[1]

class DummyNetworks(object):
    # Borg
    __shared_state = {}

    def __init__(self, *args, **kwargs):
        self.__dict__ = self.__shared_state
        if getattr(self, "unknown", None):
            return
        object.__init__(self, *args, **kwargs)
        self.unknown = list()
        self.tor_net = list()
        self.tor_net2 = list()
        self.tor_net4 = list()
        self.vm_storage_net = list()
        self.vpls = list()
        self.all = list()
        self.unknown.append(NetworkInfo("4.2.1.0/26", "unknown"))
        self.unknown.append(NetworkInfo("4.2.1.64/26", "unknown"))
        self.unknown.append(NetworkInfo("4.2.6.128/29", "unknown"))
        self.unknown.append(NetworkInfo("4.2.6.136/29", "unknown"))
        self.unknown.append(NetworkInfo("4.2.6.144/29", "unknown"))
        self.unknown.append(NetworkInfo("4.2.6.152/29", "unknown"))
        self.unknown.append(NetworkInfo("4.2.6.160/29", "unknown"))
        self.unknown.append(NetworkInfo("4.2.6.168/29", "unknown"))
        self.unknown.append(NetworkInfo("4.2.6.176/29", "unknown"))
        self.unknown.append(NetworkInfo("4.2.6.184/29", "unknown"))
        self.unknown.append(NetworkInfo("4.2.10.0/24", "unknown"))

        # Zebra/bonding/bridge: eth0 address/mac
        self.unknown.append(NetworkInfo("4.2.12.0/26", "unknown"))

        # Zebra/bonding/bridge: eth1 address/mac
        self.unknown.append(NetworkInfo("4.2.12.64/26", "unknown"))

        # Zebra/bonding/bridge: virtual interface addresses
        self.unknown.append(NetworkInfo("4.2.12.128/26", "unknown"))

        self.tor_net.append(NetworkInfo("4.2.1.128/26", "tor_net"))
        self.tor_net.append(NetworkInfo("4.2.1.192/26", "tor_net"))
        self.tor_net.append(NetworkInfo("4.2.2.0/26", "tor_net"))
        self.tor_net.append(NetworkInfo("4.2.2.64/26", "tor_net"))
        self.tor_net.append(NetworkInfo("4.2.2.128/26", "tor_net"))
        self.tor_net.append(NetworkInfo("4.2.2.192/26", "tor_net"))
        self.tor_net.append(NetworkInfo("4.2.9.0/26", "tor_net"))
        self.tor_net.append(NetworkInfo("4.2.9.64/26", "tor_net"))
        self.tor_net.append(NetworkInfo("4.2.9.128/26", "tor_net"))
        self.tor_net.append(NetworkInfo("4.2.9.192/26", "tor_net"))
        self.tor_net.append(NetworkInfo("4.2.3.0/25", "tor_net"))
        self.tor_net.append(NetworkInfo("4.2.3.128/25", "tor_net"))
        self.tor_net.append(NetworkInfo("4.2.5.0/25", "tor_net"))
        self.tor_net2.append(NetworkInfo("4.2.4.0/25", "tor_net2"))
        self.tor_net2.append(NetworkInfo("4.2.4.128/25", "tor_net2"))
        self.tor_net2.append(NetworkInfo("4.2.6.192/26", "tor_net2"))
        self.tor_net2.append(NetworkInfo("4.2.7.0/25", "tor_net2"))
        self.tor_net2.append(NetworkInfo("4.2.7.128/25", "tor_net2"))
        self.tor_net2.append(NetworkInfo("4.2.11.0/28", "tor_net2"))
        self.tor_net4.append(NetworkInfo("4.2.8.0/25", "tor_net4"))
        self.vm_storage_net.append(NetworkInfo("4.2.6.0/25", "vm_storage_net"))
        self.vpls.append(NetworkInfo("4.2.13.0/24", "vpls"))
        self.all.extend(self.unknown)
        self.all.extend(self.tor_net)
        self.all.extend(self.tor_net2)
        self.all.extend(self.tor_net4)
        self.all.extend(self.vm_storage_net)
        self.all.extend(self.vpls)<|MERGE_RESOLUTION|>--- conflicted
+++ resolved
@@ -394,16 +394,14 @@
                                     'personalities',
                                     msg, expect)
 
-<<<<<<< HEAD
     def parse_os_msg(self, msg, expect=None):
         return self.parse_proto_msg(aqdsystems_pb2.OperatingSystemList,
                                     'operating_systems',
                                     msg, expect)
-=======
+
     def parse_audit_msg(self, msg, expect=None):
         return self.parse_proto_msg(aqdaudit_pb2.TransactionList,
                                     'transactions', msg, expect)
->>>>>>> 194506a5
 
     def gitenv(self, env=None):
         git_path = self.config.get("broker", "git_path")
