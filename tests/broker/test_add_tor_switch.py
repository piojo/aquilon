#!/ms/dist/python/PROJ/core/2.5.0/bin/python
"""Module for testing the add tor_switch command."""

import os
import sys
import unittest

if __name__ == "__main__":
    BINDIR = os.path.dirname(os.path.realpath(sys.argv[0]))
    SRCDIR = os.path.join(BINDIR, "..", "..")
    sys.path.append(os.path.join(SRCDIR, "lib", "python2.5"))

from brokertest import TestBrokerCommand

class TestAddTorSwitch(TestBrokerCommand):

    def testaddut3gd1r01(self):
        self.noouttest(["add", "tor_switch",
            "--tor_switch", "ut3gd1r01.aqd-unittest.ms.com",
            "--rack", "ut3", "--model", "uttorswitch", "--serial", "SNgd1r01"])

    def verifyswitch(self, tor_switch, vendor, model,
                     rack, rackrow, rackcol, serial=None):
        command = "show tor_switch --tor_switch %s" % tor_switch
        out = self.commandtest(command.split(" "))
        self.matchoutput(out, "Tor_switch: %s" % tor_switch, command)
        self.matchoutput(out, "Rack: %s" % rack, command)
        self.matchoutput(out, "Row: %s" % rackrow, command)
        self.matchoutput(out, "Column: %s" % rackcol, command)
        self.matchoutput(out, "Vendor: %s Model: %s" % (vendor, model),
                         command)
        if serial:
            self.matchoutput(out, "Serial: %s" % serial, command)
        else:
            self.matchclean(out, "Serial:", command)
#        for port in range(1,49):
#            self.matchoutput(out, "Switch Port %d" % port, command)
        return (out, command)

    def testverifyaddut3gd1r01(self):
        self.verifyswitch("ut3gd1r01.aqd-unittest.ms.com", "hp", "uttorswitch",
                          "ut3", "a", "3", "SNgd1r01")

    def testverifyaddut3gd1r01csv(self):
        command = "show tor_switch --tor_switch ut3gd1r01.aqd-unittest.ms.com --format=csv"
        out = self.commandtest(command.split(" "))
        self.matchoutput(out, "ut3gd1r01.aqd-unittest.ms.com,ut3,ut,hp,uttorswitch,SNgd1r01,,,",
                command)

    def testverifyshowfqdntorswitch(self):
        command = "show fqdn --fqdn ut3gd1r01.aqd-unittest.ms.com"
        out = self.commandtest(command.split(" "))
        self.matchoutput(out, "Tor_switch: ut3gd1r01.aqd-unittest.ms.com",
                         command)

    # Testing that add machine does not allow a tor_switch....
    def testrejectut3gd1r02(self):
        command = ["add", "machine",
            "--machine", "ut3gd1r02.aqd-unittest.ms.com",
            "--rack", "ut3", "--model", "uttorswitch"]
        out = self.badrequesttest(command)
        self.matchoutput(out, "cannot add machines of type 'tor_switch'",
                         command)

    def testverifyrejectut3gd1r02(self):
        command = "show machine --machine ut3gd1r02.aqd-unittest.ms.com"
        out = self.notfoundtest(command.split(" "))

    # Testing that add tor_switch does not allow a blade....
    def testrejectut3gd1r03(self):
        command = ["add", "tor_switch",
            "--tor_switch", "ut3gd1r03.aqd-unittest.ms.com",
            "--rack", "ut3", "--model", "hs21-8853l5u"]
        out = self.badrequesttest(command)
        self.matchoutput(out, "cannot add machines of type 'blade'", command)

    def testverifyrejectut3gd1r03(self):
        command = "show tor_switch --tor_switch ut3gd1r03.aqd-unittest.ms.com"
        out = self.notfoundtest(command.split(" "))

    # Test adding a switch with an existing rack using --rackid
    def testaddnp997gd1r04(self):
        self.noouttest(["add", "tor_switch",
            "--tor_switch", "np997gd1r04.aqd-unittest.ms.com",
            "--building", "np", "--rackid", "997",
            "--rackrow", "zz", "--rackcol", "99",
            "--model", "rs g8000"])

    def testverifynp997gd1r04(self):
        self.verifyswitch("np997gd1r04.aqd-unittest.ms.com", "bnt", "rs g8000",
                          "np997", "zz", "99")

    def testverifyaddnp997gd1r04csv(self):
        command = "show tor_switch --tor_switch np997gd1r04.aqd-unittest.ms.com --format=csv"
        out = self.commandtest(command.split(" "))
        self.matchoutput(out, "np997gd1r04.aqd-unittest.ms.com,np997,np,bnt,rs g8000,,,", command)

    # Test adding a switch and creating a new rack
    def testaddnp998gd1r01(self):
        self.noouttest(["add", "tor_switch",
            "--tor_switch", "np998gd1r01.aqd-unittest.ms.com",
            "--building", "np", "--rackid", "998",
            "--rackrow", "yy", "--rackcol", "88",
            "--model", "ws-c2960-48tt-l"])

    def testverifynp998gd1r01(self):
        self.verifyswitch("np998gd1r01.aqd-unittest.ms.com",
                          "cisco", "ws-c2960-48tt-l", "np998", "yy", "88")

    def testverifyaddnp998gd1r01csv(self):
        command = "show tor_switch --tor_switch np998gd1r01.aqd-unittest.ms.com --format=csv"
        out = self.commandtest(command.split(" "))
        self.matchoutput(out, "np998gd1r01.aqd-unittest.ms.com,np998,np,cisco,ws-c2960-48tt-l,,,", command)

    # Test adding a switch, creating a new rack, and adding an IP.
    def testaddnp999gd1r01(self):
        self.noouttest(["add", "tor_switch",
            "--tor_switch", "np999gd1r01.aqd-unittest.ms.com",
            "--building", "np", "--rackid", "999",
            "--rackrow", "zz", "--rackcol", "11",
            "--model", "rs g8000",
            "--interface", "xge49",
            "--mac", self.hostmac5, "--ip", self.hostip5])

    def testverifynp999gd1r01(self):
        (out, command) = self.verifyswitch("np999gd1r01.aqd-unittest.ms.com",
                                           "bnt", "rs g8000",
                                           "np999", "zz", "11")
        self.matchoutput(out, "IP: %s" % self.hostip5, command)
        self.matchoutput(out, "Interface: xge49 %s boot=False" %
                         self.hostmac5, command)

    def testverifyaddnp999gd1r01csv(self):
        command = "show tor_switch --tor_switch np999gd1r01.aqd-unittest.ms.com --format=csv"
        out = self.commandtest(command.split(" "))
        self.matchoutput(out, "np999gd1r01.aqd-unittest.ms.com,np999,np,bnt,rs g8000,,xge49,%s,%s" %
                (self.hostmac5, self.hostip5), command)

    def testverifyshowtorswitchrack(self):
        command = "show tor_switch --rack np999"
        out = self.commandtest(command.split(" "))
        self.matchoutput(out, "Tor_switch: np999gd1r01.aqd-unittest.ms.com",
                         command)

    def testverifyshowtorswitchmodel(self):
        command = "show tor_switch --model uttorswitch"
        out = self.commandtest(command.split(" "))
        self.matchoutput(out, "Tor_switch: ut3gd1r01.aqd-unittest.ms.com",
                         command)

    def testverifyshowtorswitchall(self):
        command = "show tor_switch --all"
        out = self.commandtest(command.split(" "))
        self.matchoutput(out, "Tor_switch: ut3gd1r01.aqd-unittest.ms.com",
                         command)
        self.matchoutput(out, "Tor_switch: np997gd1r04.aqd-unittest.ms.com",
                         command)
        self.matchoutput(out, "Tor_switch: np998gd1r01.aqd-unittest.ms.com",
                         command)
        self.matchoutput(out, "Tor_switch: np999gd1r01.aqd-unittest.ms.com",
                         command)

    def testaddnp06bals03(self):
        self.noouttest(["add", "tor_switch",
            "--tor_switch", "np06bals03.ms.com",
            "--building", "np", "--rackid", "7",
            "--rackrow", "g", "--rackcol", "1",
            "--model", "rs g8000",
            "--interface", "xge49",
            "--mac", "0018b1898600", "--ip", "172.31.64.69"])

    def testverifynp06bals03(self):
        self.verifyswitch("np06bals03.ms.com",
                          "bnt", "rs g8000", "np7", "g", "1")

    def testaddnp06fals01(self):
        self.noouttest(["add", "tor_switch",
            "--tor_switch", "np06fals01.ms.com",
            "--building", "np", "--rackid", "7",
            "--rackrow", "g", "--rackcol", "1",
            "--model", "ws-c2960-48tt-l",
            "--interface", "xge49",
            "--mac", "001cf699e5c1", "--ip", "172.31.88.5"])

    def testverifynp06fals01(self):
        self.verifyswitch("np06fals01.ms.com",
                          "cisco", "ws-c2960-48tt-l", "np7", "g", "1")

    def testaddut01ga1s02(self):
        self.noouttest(["add", "tor_switch",
            "--tor_switch", "ut01ga1s02.aqd-unittest.ms.com",
            "--building", "ut", "--rackid", "8",
            "--rackrow", "g", "--rackcol", "2",
            "--model", "rs g8000",
            "--interface", "xge49",
            "--mac", self.hostmac14, "--ip", self.hostip14])

    def testverifyut01ga1s02(self):
        self.verifyswitch("ut01ga1s02.aqd-unittest.ms.com",
                          "bnt", "rs g8000", "ut8", "g", "2")

<<<<<<< HEAD
    def testaddut01ga1s03(self):
        self.noouttest(["add", "tor_switch",
            "--tor_switch", "ut01ga1s03.aqd-unittest.ms.com",
            "--building", "ut", "--rackid", "9",
            "--rackrow", "g", "--rackcol", "3",
            "--model", "rs g8000",
            "--interface", "xge49",
            "--mac", self.hostmac50, "--ip", self.hostip50])

    def testverifyut01ga1s03(self):
        self.verifyswitch("ut01ga1s03.aqd-unittest.ms.com",
                          "bnt", "rs g8000", "ut9", "g", "3")
=======
    def testrejectut01ga1s03(self):
        command = ["add", "tor_switch",
                   "--tor_switch", "ut01ga1s03.aqd-unittest.ms.com",
                   "--building", "ut", "--rackid", "8",
                   "--rackrow", "g", "--rackcol", "2",
                   "--model", "rs g8000",
                   "--interface", "xge49",
                   "--mac", self.hostmac14, "--ip", self.hostip14]
        out = self.badrequesttest(command)
        self.matchoutput(out, "Mac '%s' already in use" % self.hostmac14,
                         command)

    def testverifyrejectut01ga1s03(self):
        command = "show tor_switch --tor_switch ut01ga1s03.aqd-unittest.ms.com"
        out = self.notfoundtest(command.split(" "))
>>>>>>> 7ae07a22


if __name__=='__main__':
    suite = unittest.TestLoader().loadTestsFromTestCase(TestAddTorSwitch)
    unittest.TextTestRunner(verbosity=2).run(suite)

# Copyright (C) 2008 Morgan Stanley
# This module is part of Aquilon

# ex: set expandtab softtabstop=4 shiftwidth=4: -*- cpy-indent-level: 4; indent-tabs-mode: nil -*-<|MERGE_RESOLUTION|>--- conflicted
+++ resolved
@@ -199,7 +199,6 @@
         self.verifyswitch("ut01ga1s02.aqd-unittest.ms.com",
                           "bnt", "rs g8000", "ut8", "g", "2")
 
-<<<<<<< HEAD
     def testaddut01ga1s03(self):
         self.noouttest(["add", "tor_switch",
             "--tor_switch", "ut01ga1s03.aqd-unittest.ms.com",
@@ -212,10 +211,10 @@
     def testverifyut01ga1s03(self):
         self.verifyswitch("ut01ga1s03.aqd-unittest.ms.com",
                           "bnt", "rs g8000", "ut9", "g", "3")
-=======
-    def testrejectut01ga1s03(self):
+
+    def testrejectut01ga1s04(self):
         command = ["add", "tor_switch",
-                   "--tor_switch", "ut01ga1s03.aqd-unittest.ms.com",
+                   "--tor_switch", "ut01ga1s04.aqd-unittest.ms.com",
                    "--building", "ut", "--rackid", "8",
                    "--rackrow", "g", "--rackcol", "2",
                    "--model", "rs g8000",
@@ -225,10 +224,9 @@
         self.matchoutput(out, "Mac '%s' already in use" % self.hostmac14,
                          command)
 
-    def testverifyrejectut01ga1s03(self):
-        command = "show tor_switch --tor_switch ut01ga1s03.aqd-unittest.ms.com"
+    def testverifyrejectut01ga1s04(self):
+        command = "show tor_switch --tor_switch ut01ga1s04.aqd-unittest.ms.com"
         out = self.notfoundtest(command.split(" "))
->>>>>>> 7ae07a22
 
 
 if __name__=='__main__':
