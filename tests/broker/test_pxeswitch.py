--- conflicted
+++ resolved
@@ -108,7 +108,6 @@
             # We would like to test more of the output... we need something
             # special for aii-shellfe however...
 
-<<<<<<< HEAD
     def testconfigurelisterror(self):
         with NamedTemporaryFile() as f:
             f.writelines(["host-does-not-exist.ms.com\n",
@@ -126,7 +125,7 @@
                              command)
             self.matchoutput(out, "pissp1.ms.com: Host has no bootserver.",
                              command)
-=======
+
     def testblindbuildlist(self):
         with NamedTemporaryFile() as f:
             f.writelines(["unittest02.one-nyp.ms.com\n",
@@ -175,7 +174,6 @@
             self.matchoutput(err, "--configurelist", command)
             self.matchoutput(err, "--livecdlist", command)
             self.matchclean(err, "--firmware", command)
->>>>>>> 1f02918e
 
 
 if __name__=='__main__':
