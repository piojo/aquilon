#!/usr/bin/env python2.6
# ex: set expandtab softtabstop=4 shiftwidth=4: -*- cpy-indent-level: 4; indent-tabs-mode: nil -*-
#
# Copyright (C) 2008,2009,2010  Contributor
#
# This program is free software; you can redistribute it and/or modify
# it under the terms of the EU DataGrid Software License.  You should
# have received a copy of the license with this program, and the
# license is published at
# http://eu-datagrid.web.cern.ch/eu-datagrid/license.html.
#
# THE FOLLOWING DISCLAIMER APPLIES TO ALL SOFTWARE CODE AND OTHER
# MATERIALS CONTRIBUTED IN CONNECTION WITH THIS PROGRAM.
#
# THIS SOFTWARE IS LICENSED BY THE COPYRIGHT HOLDERS AND CONTRIBUTORS
# "AS IS" AND ANY EXPRESS OR IMPLIED WARRANTIES, INCLUDING, BUT NOT
# LIMITED TO, THE IMPLIED WARRANTIES OF MERCHANTABILITY AND FITNESS
# FOR A PARTICULAR PURPOSE AND ANY WARRANTY OF NON-INFRINGEMENT, ARE
# DISCLAIMED.  IN NO EVENT SHALL THE COPYRIGHT OWNER OR CONTRIBUTORS
# BE LIABLE FOR ANY DIRECT, INDIRECT, INCIDENTAL, SPECIAL, EXEMPLARY,
# OR CONSEQUENTIAL DAMAGES (INCLUDING, BUT NOT LIMITED TO, PROCUREMENT
# OF SUBSTITUTE GOODS OR SERVICES; LOSS OF USE, DATA, OR PROFITS; OR
# BUSINESS INTERRUPTION) HOWEVER CAUSED AND ON ANY THEORY OF
# LIABILITY, WHETHER IN CONTRACT, STRICT LIABILITY, OR TORT (INCLUDING
# NEGLIGENCE OR OTHERWISE) ARISING IN ANY WAY OUT OF THE USE OF THIS
# SOFTWARE, EVEN IF ADVISED OF THE POSSIBILITY OF SUCH DAMAGE. THIS
# SOFTWARE MAY BE REDISTRIBUTED TO OTHERS ONLY BY EFFECTIVELY USING
# THIS OR ANOTHER EQUIVALENT DISCLAIMER AS WELL AS ANY OTHER LICENSE
# TERMS THAT MAY APPLY.
"""
Module for testing the broker commands.

Ideally, real unit tests are self-contained.  In practice, for many of
these commands that would be painful.  The 'del' commands generally rely
on some 'add' commands having been run first.  The same holds for 'bind'
and 'unbind', 'map' and 'unmap', etc.
"""

import os
import sys
import unittest

if __name__ == "__main__":
    BINDIR = os.path.dirname(os.path.realpath(__file__))
    SRCDIR = os.path.join(BINDIR, "..", "..")
    sys.path.append(os.path.join(SRCDIR, "lib", "python2.6"))

from test_start import TestBrokerStart
from test_ping import TestPing
from test_status import TestStatus
from test_show_active_commands import TestShowActiveCommands
from test_permission import TestPermission
from test_add_dns_domain import TestAddDnsDomain
from test_add_sandbox import TestAddSandbox
from test_add_domain import TestAddDomain
from test_update_branch import TestUpdateBranch
from test_get import TestGet
from test_publish_sandbox import TestPublishSandbox
from test_deploy_domain import TestDeployDomain
from test_sync_domain import TestSyncDomain
from test_merge_conflicts import TestMergeConflicts
from test_add_archetype import TestAddArchetype
from test_add_os import TestAddOS
from test_add_personality import TestAddPersonality
from test_add_service import TestAddService
from test_update_service import TestUpdateService
from test_add_required_service import TestAddRequiredService
from test_organization import TestOrganization
from test_add_building import TestAddBuilding
from test_add_room import TestAddRoom
from test_add_rack import TestAddRack
from test_add_vendor import TestAddVendor
from test_add_cpu import TestAddCpu
from test_add_model import TestAddModel
from test_add_network import TestAddNetwork
from test_add_metacluster import TestAddMetaCluster
from test_add_esx_cluster import TestAddESXCluster
from test_add_esx_cluster_aligned_service import (
    TestAddESXClusterAlignedService)
from test_early_constraints_cluster import TestClusterEarlyConstraints
from test_add_tor_switch import TestAddTorSwitch
from test_poll_tor_switch import TestPollTorSwitch
from test_add_chassis import TestAddChassis
from test_add_machine import TestAddMachine
from test_add_disk import TestAddDisk
from test_add_interface import TestAddInterface
from test_add_address import TestAddAddress
from test_add_dynamic_range import TestAddDynamicRange
from test_add_host import TestAddHost
from test_add_aquilon_host import TestAddAquilonHost
from test_add_windows_host import TestAddWindowsHost
from test_add_aurora_host import TestAddAuroraHost
from test_add_auxiliary import TestAddAuxiliary
from test_add_manager import TestAddManager
from test_map_service import TestMapService
from test_bind_client import TestBindClient
from test_prebind_server import TestPrebindServer
from test_make_aquilon import TestMakeAquilon
from test_make import TestMake
from test_make_cluster import TestMakeCluster
from test_cluster import TestCluster
from test_bind_esx_cluster import TestBindESXCluster
from test_rebind_esx_cluster import TestRebindESXCluster
from test_rebind_metacluster import TestRebindMetaCluster
from test_add_virtual_hardware import TestAddVirtualHardware
from test_add_10gig_hardware import TestAdd10GigHardware
from test_unbind_client import TestUnbindClient
from test_rebind_client import TestRebindClient
from test_reconfigure import TestReconfigure
from test_change_status import TestChangeStatus
from test_refresh_windows_hosts import TestRefreshWindowsHosts
from test_constraints_chooser import TestChooserConstraints
from test_flush import TestFlush
from test_compile import TestCompile
from test_profile import TestProfile 
from test_bind_server import TestBindServer
from test_constraints_bind_client import TestBindClientConstraints
from test_constraints_bind_server import TestBindServerConstraints
from test_constraints_archetype import TestArchetypeConstraints
from test_constraints_personality import TestPersonalityConstraints
from test_constraints_service import TestServiceConstraints
from test_constraints_domain import TestDomainConstraints
from test_constraints_vendor import TestVendorConstraints
from test_constraints_machine import TestMachineConstraints
from test_constraints_tor_switch import TestTorSwitchConstraints
from test_constraints_make import TestMakeConstraints
from test_constraints_cluster import TestClusterConstraints
from test_constraints_metacluster import TestMetaClusterConstraints
from test_show_hostiplist import TestShowHostIPList
from test_show_hostmachinelist import TestShowHostMachineList
from test_show_machinemaclist import TestShowMachineMacList
from test_show_service_all import TestShowServiceAll
from test_show_campus import TestShowCampus
from test_show_fqdn import TestShowFqdn
from test_search_hardware import TestSearchHardware
from test_search_machine import TestSearchMachine
from test_search_system import TestSearchSystem
from test_search_host import TestSearchHost
from test_search_esx_cluster import TestSearchESXCluster
from test_search_observed_mac import TestSearchObservedMac
from test_search_next import TestSearchNext
from test_search_network import TestSearchNetwork
from test_refresh_network import TestRefreshNetwork
from test_update_interface import TestUpdateInterface
from test_update_machine import TestUpdateMachine
from test_update_model import TestUpdateModel
from test_update_rack import TestUpdateRack
from test_update_network import TestUpdateNetwork
from test_update_archetype import TestUpdateArchetype
from test_update_metacluster import TestUpdateMetaCluster
from test_update_esx_cluster import TestUpdateESXCluster
from test_pxeswitch import TestPxeswitch
from test_manage import TestManage
from test_constraints_umask import TestUmaskConstraints
from test_unbind_server import TestUnbindServer
from test_unmap_service import TestUnmapService
from test_del_10gig_hardware import TestDel10GigHardware
from test_del_virtual_hardware import TestDelVirtualHardware
from test_unbind_esx_cluster import TestUnbindESXCluster
from test_uncluster import TestUncluster
from test_del_dynamic_range import TestDelDynamicRange
from test_del_address import TestDelAddress
from test_del_manager import TestDelManager
from test_del_auxiliary import TestDelAuxiliary
from test_del_host import TestDelHost
from test_del_interface import TestDelInterface
from test_del_disk import TestDelDisk
from test_del_machine import TestDelMachine
from test_del_chassis import TestDelChassis
from test_del_tor_switch import TestDelTorSwitch
from test_del_esx_cluster_aligned_service import (
    TestDelESXClusterAlignedService)
from test_del_esx_cluster import TestDelESXCluster
from test_del_metacluster import TestDelMetaCluster
from test_del_network import TestDelNetwork
from test_del_model import TestDelModel
from test_del_cpu import TestDelCpu
from test_del_vendor import TestDelVendor
from test_del_rack import TestDelRack
from test_del_room import TestDelRoom
from test_del_building import TestDelBuilding
from test_del_required_service import TestDelRequiredService
from test_del_service import TestDelService
from test_del_personality import TestDelPersonality
from test_del_os import TestDelOS
from test_del_archetype import TestDelArchetype
from test_del_domain import TestDelDomain
from test_del_sandbox import TestDelSandbox
from test_del_dns_domain import TestDelDnsDomain
from test_client_failure import TestClientFailure
from test_client_bypass import TestClientBypass
from test_stop import TestBrokerStop


class BrokerTestSuite(unittest.TestSuite):
    """Set up the broker's unit tests in an order that allows full coverage.

    The general strategy is to start the broker, test adding things,
    test deleting things, and then shut down the broker.  Most of the show
    commands are tested as verification tests in add/del tests.  Those that
    are not have explicit tests between add and delete.

    """

    def __init__(self, *args, **kwargs):
        unittest.TestSuite.__init__(self, *args, **kwargs)
        for test in [TestBrokerStart,
                TestPing, TestStatus, TestShowActiveCommands,
                TestPermission,
                TestAddDnsDomain,
                TestAddSandbox, TestAddDomain, TestUpdateBranch,
                TestGet, TestPublishSandbox, TestDeployDomain,
                TestSyncDomain,
                TestMergeConflicts,
                TestAddArchetype, TestAddOS, TestAddPersonality,
                TestAddService, TestUpdateService, TestAddRequiredService,
                TestAddBuilding, TestAddRoom,
                TestAddRack, TestAddVendor, TestAddCpu, TestAddModel,
                TestAddNetwork,
                TestAddMetaCluster, TestAddESXCluster,
                TestAddESXClusterAlignedService,
                TestClusterEarlyConstraints,
                TestAddTorSwitch, TestPollTorSwitch,
                TestAddChassis, TestAddMachine, TestAddDisk, TestAddInterface,
                TestAddAddress, TestAddDynamicRange, TestAddHost,
                TestAddAquilonHost, TestAddWindowsHost, TestAddAuroraHost,
                TestAddAuxiliary, TestAddManager,
                TestMapService, TestBindClient, TestPrebindServer,
                TestServiceConstraints,
                TestMakeAquilon, TestMakeCluster, TestCluster,
                TestBindESXCluster, TestRebindESXCluster, TestMake,
                TestRebindMetaCluster,
                TestAddVirtualHardware, TestAdd10GigHardware,
                TestUnbindClient, TestRebindClient, TestReconfigure,
                TestChangeStatus,
                TestRefreshWindowsHosts,
                TestChooserConstraints,
                TestFlush, TestCompile,
                TestProfile,
                TestBindServer,
                TestBindClientConstraints, TestBindServerConstraints,
                TestArchetypeConstraints, TestPersonalityConstraints,
                TestDomainConstraints, TestVendorConstraints,
                TestMachineConstraints, TestTorSwitchConstraints,
                TestMakeConstraints,
                TestClusterConstraints, TestMetaClusterConstraints,
                TestShowHostIPList, TestShowHostMachineList, TestShowMachineMacList,
                TestShowServiceAll, TestShowCampus, TestShowFqdn,
                TestSearchHardware, TestSearchMachine,
                TestSearchSystem, TestSearchHost, TestSearchESXCluster,
                TestSearchObservedMac, TestSearchNext, TestSearchNetwork,
                TestUpdateInterface, TestUpdateMachine, TestUpdateModel,
                TestUpdateRack,
                TestRefreshNetwork, TestUpdateNetwork,
                TestUpdateArchetype,
                TestUpdateMetaCluster, TestUpdateESXCluster,
                TestPxeswitch, TestManage,
                TestClientBypass,
                TestUmaskConstraints,
                TestUnbindServer, TestUnmapService,
                TestDel10GigHardware, TestDelVirtualHardware,
<<<<<<< HEAD
                TestUnbindESXCluster,
                TestDelDynamicRange, TestDelAddress,
=======
                TestUnbindESXCluster, TestUncluster,
                TestDelDynamicRange,
>>>>>>> 988ee53d
                TestDelManager, TestDelAuxiliary, TestDelHost,
                TestDelInterface, TestDelDisk, TestDelMachine, TestDelChassis,
                TestDelTorSwitch,
                TestDelESXClusterAlignedService,
                TestDelESXCluster, TestDelMetaCluster,
                TestDelNetwork,
                TestDelModel, TestDelCpu, TestDelVendor,
                TestDelRack, TestDelRoom,
                TestDelBuilding, TestDelRequiredService, TestDelService,
                TestDelPersonality, TestDelOS, TestDelArchetype,
                TestDelDomain, TestDelSandbox, TestDelDnsDomain,
                TestClientFailure,
                TestBrokerStop]:
            self.addTest(unittest.TestLoader().loadTestsFromTestCase(test))


if __name__=='__main__':
    suite = BrokerTestSuite()
    unittest.TextTestRunner(verbosity=2).run(suite)<|MERGE_RESOLUTION|>--- conflicted
+++ resolved
@@ -259,13 +259,8 @@
                 TestUmaskConstraints,
                 TestUnbindServer, TestUnmapService,
                 TestDel10GigHardware, TestDelVirtualHardware,
-<<<<<<< HEAD
-                TestUnbindESXCluster,
+                TestUnbindESXCluster, TestUncluster,
                 TestDelDynamicRange, TestDelAddress,
-=======
-                TestUnbindESXCluster, TestUncluster,
-                TestDelDynamicRange,
->>>>>>> 988ee53d
                 TestDelManager, TestDelAuxiliary, TestDelHost,
                 TestDelInterface, TestDelDisk, TestDelMachine, TestDelChassis,
                 TestDelTorSwitch,
