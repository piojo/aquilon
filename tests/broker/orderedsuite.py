--- conflicted
+++ resolved
@@ -68,12 +68,9 @@
 from test_show_hostiplist import TestShowHostIPList
 from test_show_hostmachinelist import TestShowHostMachineList
 from test_show_service_all import TestShowServiceAll
+from test_show_campus import TestShowCampus
 from test_show_fqdn import TestShowFqdn
-<<<<<<< HEAD
-from test_show_campus import TestShowCampus
-=======
 from test_search_hardware import TestSearchHardware
->>>>>>> 6e644e19
 from test_search_system import TestSearchSystem
 from test_search_host import TestSearchHost
 from test_show_network import TestShowNetwork
@@ -138,13 +135,8 @@
                 TestDomainConstraints, TestMachineConstraints,
                 TestTorSwitchConstraints,
                 TestShowHostIPList, TestShowHostMachineList,
-<<<<<<< HEAD
                 TestShowServiceAll, TestShowCampus, TestShowFqdn,
-                TestSearchSystem, TestSearchHost,
-=======
-                TestShowServiceAll, TestShowFqdn,
                 TestSearchHardware, TestSearchSystem, TestSearchHost,
->>>>>>> 6e644e19
                 TestUpdateInterface, TestUpdateMachine,
                 TestShowNetwork, TestRefreshNetwork,
                 TestPxeswitch, TestManage,
