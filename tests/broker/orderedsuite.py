#!/ms/dist/python/PROJ/core/2.5.2-1/bin/python
# ex: set expandtab softtabstop=4 shiftwidth=4: -*- cpy-indent-level: 4; indent-tabs-mode: nil -*-
# Copyright (C) 2008 Morgan Stanley
#
# This module is part of Aquilon
"""
Module for testing the broker commands.

Ideally, real unit tests are self-contained.  In practice, for many of
these commands that would be painful.  The 'del' commands generally rely
on some 'add' commands having been run first.  The same holds for 'bind'
and 'unbind', 'map' and 'unmap', etc.
"""

import os
import sys
import unittest

if __name__ == "__main__":
    BINDIR = os.path.dirname(os.path.realpath(__file__))
    SRCDIR = os.path.join(BINDIR, "..", "..")
    sys.path.append(os.path.join(SRCDIR, "lib", "python2.5"))

from test_start import TestBrokerStart
from test_ping import TestPing
from test_status import TestStatus
from test_show_active_commands import TestShowActiveCommands
from test_permission import TestPermission
from test_add_dns_domain import TestAddDnsDomain
from test_add_domain import TestAddDomain
from test_update_domain import TestUpdateDomain
from test_get_domain import TestGetDomain
from test_put_domain import TestPutDomain
from test_deploy_domain import TestDeployDomain
from test_sync_domain import TestSyncDomain
from test_add_personality import TestAddPersonality
from test_add_service import TestAddService
from test_add_required_service import TestAddRequiredService
from test_add_building import TestAddBuilding
from test_add_rack import TestAddRack
from test_add_cpu import TestAddCpu
from test_add_model import TestAddModel
from test_add_tor_switch import TestAddTorSwitch
from test_poll_tor_switch import TestPollTorSwitch
from test_add_chassis import TestAddChassis
from test_add_machine import TestAddMachine
from test_add_disk import TestAddDisk
from test_add_interface import TestAddInterface
from test_add_host import TestAddHost
from test_add_aquilon_host import TestAddAquilonHost
from test_add_windows_host import TestAddWindowsHost
from test_add_aurora_host import TestAddAuroraHost
from test_add_auxiliary import TestAddAuxiliary
from test_add_manager import TestAddManager
from test_map_service import TestMapService
from test_bind_client import TestBindClient
from test_prebind_server import TestPrebindServer
from test_make_aquilon import TestMakeAquilon
from test_unbind_client import TestUnbindClient
from test_rebind_client import TestRebindClient
from test_reconfigure import TestReconfigure
from test_flush import TestFlush
from test_compile import TestCompile
from test_bind_server import TestBindServer
from test_constraints_bind_server import TestBindServerConstraints
from test_constraints_domain import TestDomainConstraints
from test_constraints_machine import TestMachineConstraints
from test_constraints_tor_switch import TestTorSwitchConstraints
from test_show_hostiplist import TestShowHostIPList
from test_show_hostmachinelist import TestShowHostMachineList
from test_show_service_all import TestShowServiceAll
from test_show_campus import TestShowCampus
from test_show_fqdn import TestShowFqdn
from test_search_hardware import TestSearchHardware
from test_search_system import TestSearchSystem
from test_search_host import TestSearchHost
from test_show_network import TestShowNetwork
from test_refresh_network import TestRefreshNetwork
from test_update_interface import TestUpdateInterface
from test_update_machine import TestUpdateMachine
<<<<<<< HEAD
from test_update_rack import TestUpdateRack
=======
from test_update_network import TestUpdateNetwork
>>>>>>> d7e26347
from test_pxeswitch import TestPxeswitch
from test_manage import TestManage
from test_constraints_umask import TestUmaskConstraints
from test_unbind_server import TestUnbindServer
from test_unmap_service import TestUnmapService
from test_del_manager import TestDelManager
from test_del_auxiliary import TestDelAuxiliary
from test_del_host import TestDelHost
from test_del_interface import TestDelInterface
from test_del_disk import TestDelDisk
from test_del_machine import TestDelMachine
from test_del_chassis import TestDelChassis
from test_del_tor_switch import TestDelTorSwitch
from test_del_model import TestDelModel
from test_del_cpu import TestDelCpu
from test_del_rack import TestDelRack
from test_del_building import TestDelBuilding
from test_del_required_service import TestDelRequiredService
from test_del_service import TestDelService
from test_del_personality import TestDelPersonality
from test_del_domain import TestDelDomain
from test_del_dns_domain import TestDelDnsDomain
from test_client_failure import TestClientFailure
from test_stop import TestBrokerStop


class BrokerTestSuite(unittest.TestSuite):
    """Set up the broker's unit tests in an order that allows full coverage.

    The general strategy is to start the broker, test adding things,
    test deleting things, and then shut down the broker.  Most of the show
    commands are tested as verification tests in add/del tests.  Those that
    are not have explicit tests between add and delete.

    """

    def __init__(self, *args, **kwargs):
        unittest.TestSuite.__init__(self, *args, **kwargs)
        for test in [TestBrokerStart,
                TestPing, TestStatus, TestShowActiveCommands,
                TestPermission,
                TestAddDnsDomain, TestAddDomain, TestUpdateDomain,
                TestGetDomain, TestPutDomain, TestDeployDomain, TestSyncDomain,
                TestAddPersonality,
                TestAddService, TestAddRequiredService, TestAddBuilding,
                TestAddRack, TestAddCpu, TestAddModel,
                TestAddTorSwitch, TestPollTorSwitch,
                TestAddChassis, TestAddMachine, TestAddDisk, TestAddInterface,
                TestAddHost,
                TestAddAquilonHost, TestAddWindowsHost, TestAddAuroraHost,
                TestAddAuxiliary, TestAddManager,
                TestMapService, TestBindClient, TestPrebindServer,
                TestMakeAquilon,
                TestUnbindClient, TestRebindClient, TestReconfigure,
                TestFlush, TestCompile,
                TestBindServer,
                TestBindServerConstraints,
                TestDomainConstraints, TestMachineConstraints,
                TestTorSwitchConstraints,
                TestShowHostIPList, TestShowHostMachineList,
                TestShowServiceAll, TestShowCampus, TestShowFqdn,
                TestSearchHardware, TestSearchSystem, TestSearchHost,
<<<<<<< HEAD
                TestUpdateInterface, TestUpdateMachine, TestUpdateRack,
                TestShowNetwork, TestRefreshNetwork,
=======
                TestUpdateInterface, TestUpdateMachine,
                TestShowNetwork, TestRefreshNetwork, TestUpdateNetwork,
>>>>>>> d7e26347
                TestPxeswitch, TestManage,
                TestUmaskConstraints,
                TestUnbindServer, TestUnmapService,
                TestDelManager, TestDelAuxiliary, TestDelHost,
                TestDelInterface, TestDelDisk, TestDelMachine, TestDelChassis,
                TestDelTorSwitch, TestDelModel, TestDelCpu, TestDelRack,
                TestDelBuilding, TestDelRequiredService, TestDelService,
                TestDelPersonality,
                TestDelDomain, TestDelDnsDomain,
                TestClientFailure,
                TestBrokerStop]:
            self.addTest(unittest.TestLoader().loadTestsFromTestCase(test))


if __name__=='__main__':
    suite = BrokerTestSuite()
    unittest.TextTestRunner(verbosity=2).run(suite)<|MERGE_RESOLUTION|>--- conflicted
+++ resolved
@@ -78,11 +78,8 @@
 from test_refresh_network import TestRefreshNetwork
 from test_update_interface import TestUpdateInterface
 from test_update_machine import TestUpdateMachine
-<<<<<<< HEAD
 from test_update_rack import TestUpdateRack
-=======
 from test_update_network import TestUpdateNetwork
->>>>>>> d7e26347
 from test_pxeswitch import TestPxeswitch
 from test_manage import TestManage
 from test_constraints_umask import TestUmaskConstraints
@@ -145,13 +142,8 @@
                 TestShowHostIPList, TestShowHostMachineList,
                 TestShowServiceAll, TestShowCampus, TestShowFqdn,
                 TestSearchHardware, TestSearchSystem, TestSearchHost,
-<<<<<<< HEAD
                 TestUpdateInterface, TestUpdateMachine, TestUpdateRack,
-                TestShowNetwork, TestRefreshNetwork,
-=======
-                TestUpdateInterface, TestUpdateMachine,
                 TestShowNetwork, TestRefreshNetwork, TestUpdateNetwork,
->>>>>>> d7e26347
                 TestPxeswitch, TestManage,
                 TestUmaskConstraints,
                 TestUnbindServer, TestUnmapService,
