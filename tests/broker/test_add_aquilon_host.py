#!/usr/bin/env python2.6
# ex: set expandtab softtabstop=4 shiftwidth=4: -*- cpy-indent-level: 4; indent-tabs-mode: nil -*-
#
# Copyright (C) 2008,2009,2010  Contributor
#
# This program is free software; you can redistribute it and/or modify
# it under the terms of the EU DataGrid Software License.  You should
# have received a copy of the license with this program, and the
# license is published at
# http://eu-datagrid.web.cern.ch/eu-datagrid/license.html.
#
# THE FOLLOWING DISCLAIMER APPLIES TO ALL SOFTWARE CODE AND OTHER
# MATERIALS CONTRIBUTED IN CONNECTION WITH THIS PROGRAM.
#
# THIS SOFTWARE IS LICENSED BY THE COPYRIGHT HOLDERS AND CONTRIBUTORS
# "AS IS" AND ANY EXPRESS OR IMPLIED WARRANTIES, INCLUDING, BUT NOT
# LIMITED TO, THE IMPLIED WARRANTIES OF MERCHANTABILITY AND FITNESS
# FOR A PARTICULAR PURPOSE AND ANY WARRANTY OF NON-INFRINGEMENT, ARE
# DISCLAIMED.  IN NO EVENT SHALL THE COPYRIGHT OWNER OR CONTRIBUTORS
# BE LIABLE FOR ANY DIRECT, INDIRECT, INCIDENTAL, SPECIAL, EXEMPLARY,
# OR CONSEQUENTIAL DAMAGES (INCLUDING, BUT NOT LIMITED TO, PROCUREMENT
# OF SUBSTITUTE GOODS OR SERVICES; LOSS OF USE, DATA, OR PROFITS; OR
# BUSINESS INTERRUPTION) HOWEVER CAUSED AND ON ANY THEORY OF
# LIABILITY, WHETHER IN CONTRACT, STRICT LIABILITY, OR TORT (INCLUDING
# NEGLIGENCE OR OTHERWISE) ARISING IN ANY WAY OUT OF THE USE OF THIS
# SOFTWARE, EVEN IF ADVISED OF THE POSSIBILITY OF SUCH DAMAGE. THIS
# SOFTWARE MAY BE REDISTRIBUTED TO OTHERS ONLY BY EFFECTIVELY USING
# THIS OR ANOTHER EQUIVALENT DISCLAIMER AS WELL AS ANY OTHER LICENSE
# TERMS THAT MAY APPLY.
"""Module for testing the add aquilon host command."""

import unittest

if __name__ == "__main__":
    import utils
    utils.import_depends()

from brokertest import TestBrokerCommand


class TestAddAquilonHost(TestBrokerCommand):

    def testaddunittest00(self):
        ip = self.net.unknown[0].usable[2]
        self.dsdb_expect_add("unittest00.one-nyp.ms.com", ip, "eth0", ip.mac)
        self.noouttest(["add", "aquilon", "host",
                        "--hostname", "unittest00.one-nyp.ms.com", "--ip", ip,
                        "--machine", "ut3c1n3", "--domain", "unittest",
                        "--osname", "linux", "--osversion", "4.0.1-x86_64",
                        "--personality", "inventory", "--buildstatus", "blind"])
        self.dsdb_verify()

    def testverifyaddunittest00(self):
        command = "show host --hostname unittest00.one-nyp.ms.com"
        out = self.commandtest(command.split(" "))
        self.matchoutput(out,
                         "Primary Name: unittest00.one-nyp.ms.com [%s]" %
                         self.net.unknown[0].usable[2],
                         command)
        self.matchoutput(out, "Blade: ut3c1n3", command)
        self.matchoutput(out, "Archetype: aquilon", command)
        self.matchoutput(out, "Personality: inventory", command)
        self.matchoutput(out, "Domain: unittest", command)
        self.matchoutput(out, "Build Status: blind", command)

    def testverifyshowmanagermissing(self):
        command = "show manager --missing"
        out = self.commandtest(command.split(" "))
        self.matchoutput(out,
            "aq add manager --hostname 'unittest00.one-nyp.ms.com' --ip 'IP'",
            command)

    def testverifyshowmanagermissingcsv(self):
        command = "show manager --missing --format=csv"
        out = self.commandtest(command.split(" "))
        self.matchoutput(out, "unittest00.one-nyp.ms.com", command)

    def testaddunittest12(self):
        ip = self.net.unknown[0].usable[7]
        self.dsdb_expect_add("unittest12.aqd-unittest.ms.com", ip, "eth0",
                             ip.mac)
        self.noouttest(["add", "aquilon", "host",
                        "--hostname", "unittest12.aqd-unittest.ms.com",
                        "--ip", ip, "--buildstatus", "blind",
                        "--osname", "linux", "--osversion", "4.0.1-x86_64",
                        "--machine", "ut3s01p1a", "--domain", "unittest"])
        self.dsdb_verify()

    def testverifyaddunittest12(self):
        command = "show host --hostname unittest12.aqd-unittest.ms.com"
        out = self.commandtest(command.split(" "))
        self.matchoutput(out,
                         "Primary Name: unittest12.aqd-unittest.ms.com [%s]" %
                         self.net.unknown[0].usable[7],
                         command)
        self.matchoutput(out, "Rackmount: ut3s01p1a", command)
        self.matchoutput(out, "Archetype: aquilon", command)
        self.matchoutput(out, "Personality: inventory", command)
        self.matchoutput(out, "Domain: unittest", command)
        self.matchoutput(out, "Build Status: blind", command)

    def testaddunittest13(self):
        ip = self.net.unknown[0].usable[8]
        self.dsdb_expect_add("unittest13.aqd-unittest.ms.com", ip, "eth0",
                             ip.mac)
        self.noouttest(["add", "aquilon", "host",
                        "--hostname", "unittest13.aqd-unittest.ms.com",
                        "--ip", ip, "--buildstatus", "blind",
                        "--machine", "ut3s01p1b", "--domain", "unittest",
                        "--osname", "linux", "--osversion", "4.0.1-x86_64",
                        "--personality", "compileserver"])
        self.dsdb_verify()

    def testverifyaddunittest13(self):
        command = "show host --hostname unittest13.aqd-unittest.ms.com"
        out = self.commandtest(command.split(" "))
        self.matchoutput(out,
                         "Primary Name: unittest13.aqd-unittest.ms.com [%s]" %
                         self.net.unknown[0].usable[8],
                         command)
        self.matchoutput(out, "Rackmount: ut3s01p1b", command)
        self.matchoutput(out, "Archetype: aquilon", command)
        self.matchoutput(out, "Personality: compileserver", command)
        self.matchoutput(out, "Domain: unittest", command)
        self.matchoutput(out, "Build Status: blind", command)

    def testaddunittest20(self):
        ip = self.net.unknown[13].usable[2]
        self.dsdb_expect_add("unittest20.aqd-unittest.ms.com", ip, "le0")
        self.noouttest(["add", "aquilon", "host",
                        "--hostname", "unittest20.aqd-unittest.ms.com",
                        "--ip", ip, "--buildstatus", "build",
                        "--zebra_interfaces", "eth0,eth1",
                        "--machine", "ut3c5n2", "--domain", "unittest",
                        "--osname", "linux", "--osversion", "4.0.2-x86_64",
                        "--personality", "compileserver"])
        self.dsdb_verify()

    def testverifyunittest20(self):
        ip = self.net.unknown[13].usable[2]
        command = ["show", "host", "--hostname",
                   "unittest20.aqd-unittest.ms.com"]
        out = self.commandtest(command)
        self.matchoutput(out,
                         "Provides: unittest20.aqd-unittest.ms.com [%s] "
                         "(label: hostname, usage: zebra)" % ip,
                         command)

    def testaddunittest21(self):
        ip = self.net.unknown[11].usable[1]
        self.dsdb_expect_add("unittest21.aqd-unittest.ms.com", ip, "bond0")
        self.noouttest(["add", "aquilon", "host",
                        "--hostname", "unittest21.aqd-unittest.ms.com",
                        "--ip", ip, "--buildstatus", "build",
                        "--machine", "ut3c5n3", "--domain", "unittest",
                        "--osname", "linux", "--osversion", "4.0.1-x86_64",
                        "--personality", "compileserver"])
        self.dsdb_verify()

    def testverifyunittest21network(self):
        net = self.net.unknown[11]
        ip = net.usable[1]
        command = ["show", "network", "--ip", net.ip, "--format", "proto"]
        out = self.commandtest(command)

        msg = self.parse_netlist_msg(out, expect=1)
        network = msg.networks[0]
        seen = False
        macs = [ip.mac] #, self.net.unknown[12].usable[1].mac]
        for host in network.hosts:
            if host.ip != str(ip):
                continue

            seen = True
            self.failUnless(host.archetype.name == "aquilon",
                            "archetype is '%s' instead of aquilon" %
                            host.archetype.name)
            self.failUnless(host.mac in macs,
                            "MAC is '%s' instead of %r" %
                            (host.mac, macs))
            macs.remove(host.mac)

        self.failUnless(seen,
                        "%s is missing from network protobuf output" % ip)

    def testaddunittest22(self):
        ip = self.net.unknown[11].usable[2]
        self.dsdb_expect_add("unittest22.aqd-unittest.ms.com", ip, "br0")
        self.noouttest(["add", "aquilon", "host",
                        "--hostname", "unittest22.aqd-unittest.ms.com",
                        "--ip", ip, "--buildstatus", "build",
                        "--machine", "ut3c5n4", "--domain", "unittest",
                        "--osname", "linux", "--osversion", "4.0.1-x86_64",
                        "--personality", "compileserver"])
        self.dsdb_verify()

<<<<<<< HEAD
    def testverifyunittest22network(self):
        net = self.net.unknown[11]
        ip = net.usable[2]
        command = ["show", "network", "--ip", net.ip, "--format", "proto"]
        out = self.commandtest(command)

        msg = self.parse_netlist_msg(out, expect=1)
        network = msg.networks[0]
        seen = False
        macs = [ip.mac] #, self.net.unknown[12].usable[2].mac]
        for host in network.hosts:
            if host.ip != str(ip):
                continue

            seen = True
            self.failUnless(host.archetype.name == "aquilon",
                            "archetype is '%s' instead of aquilon" %
                            host.archetype.name)
            self.failUnless(host.mac in macs,
                            "MAC is '%s' instead of %r" %
                            (host.mac, macs))
            macs.remove(host.mac)

        self.failUnless(seen,
                        "%s is missing from network protobuf output" % ip)
=======
    def testaddunittest23(self):
        ip = self.net.vpls[0].usable[1]
        self.dsdb_expect_add("unittest23.aqd-unittest.ms.com", ip, "eth0",
                             ip.mac)
        self.noouttest(["add", "aquilon", "host",
                        "--hostname", "unittest23.aqd-unittest.ms.com",
                        "--ip", ip, "--buildstatus", "build",
                        "--machine", "ut3c5n5", "--domain", "unittest",
                        "--osname", "linux", "--osversion", "4.0.1-x86_64",
                        "--personality", "compileserver"])
        self.dsdb_verify()

    def testaddunittest24(self):
        ip = self.net.vpls[0].usable[2]
        self.dsdb_expect_add("unittest24.aqd-unittest.ms.com", ip, "eth0",
                             ip.mac)
        self.noouttest(["add", "aquilon", "host",
                        "--hostname", "unittest24.aqd-unittest.ms.com",
                        "--ip", ip, "--buildstatus", "build",
                        "--machine", "np3c5n5", "--domain", "unittest",
                        "--osname", "linux", "--osversion", "4.0.1-x86_64",
                        "--personality", "compileserver"])
        self.dsdb_verify()
>>>>>>> 46a4a21f


if __name__=='__main__':
    suite = unittest.TestLoader().loadTestsFromTestCase(TestAddAquilonHost)
    unittest.TextTestRunner(verbosity=2).run(suite)<|MERGE_RESOLUTION|>--- conflicted
+++ resolved
@@ -194,7 +194,6 @@
                         "--personality", "compileserver"])
         self.dsdb_verify()
 
-<<<<<<< HEAD
     def testverifyunittest22network(self):
         net = self.net.unknown[11]
         ip = net.usable[2]
@@ -220,7 +219,7 @@
 
         self.failUnless(seen,
                         "%s is missing from network protobuf output" % ip)
-=======
+
     def testaddunittest23(self):
         ip = self.net.vpls[0].usable[1]
         self.dsdb_expect_add("unittest23.aqd-unittest.ms.com", ip, "eth0",
@@ -244,7 +243,6 @@
                         "--osname", "linux", "--osversion", "4.0.1-x86_64",
                         "--personality", "compileserver"])
         self.dsdb_verify()
->>>>>>> 46a4a21f
 
 
 if __name__=='__main__':
