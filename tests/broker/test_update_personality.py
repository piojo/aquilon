#!/usr/bin/env python2.6
# -*- cpy-indent-level: 4; indent-tabs-mode: nil -*-
# ex: set expandtab softtabstop=4 shiftwidth=4:
#
# Copyright (C) 2009,2010,2011,2012  Contributor
#
# This program is free software; you can redistribute it and/or modify
# it under the terms of the EU DataGrid Software License.  You should
# have received a copy of the license with this program, and the
# license is published at
# http://eu-datagrid.web.cern.ch/eu-datagrid/license.html.
#
# THE FOLLOWING DISCLAIMER APPLIES TO ALL SOFTWARE CODE AND OTHER
# MATERIALS CONTRIBUTED IN CONNECTION WITH THIS PROGRAM.
#
# THIS SOFTWARE IS LICENSED BY THE COPYRIGHT HOLDERS AND CONTRIBUTORS
# "AS IS" AND ANY EXPRESS OR IMPLIED WARRANTIES, INCLUDING, BUT NOT
# LIMITED TO, THE IMPLIED WARRANTIES OF MERCHANTABILITY AND FITNESS
# FOR A PARTICULAR PURPOSE AND ANY WARRANTY OF NON-INFRINGEMENT, ARE
# DISCLAIMED.  IN NO EVENT SHALL THE COPYRIGHT OWNER OR CONTRIBUTORS
# BE LIABLE FOR ANY DIRECT, INDIRECT, INCIDENTAL, SPECIAL, EXEMPLARY,
# OR CONSEQUENTIAL DAMAGES (INCLUDING, BUT NOT LIMITED TO, PROCUREMENT
# OF SUBSTITUTE GOODS OR SERVICES; LOSS OF USE, DATA, OR PROFITS; OR
# BUSINESS INTERRUPTION) HOWEVER CAUSED AND ON ANY THEORY OF
# LIABILITY, WHETHER IN CONTRACT, STRICT LIABILITY, OR TORT (INCLUDING
# NEGLIGENCE OR OTHERWISE) ARISING IN ANY WAY OUT OF THE USE OF THIS
# SOFTWARE, EVEN IF ADVISED OF THE POSSIBILITY OF SUCH DAMAGE. THIS
# SOFTWARE MAY BE REDISTRIBUTED TO OTHERS ONLY BY EFFECTIVELY USING
# THIS OR ANOTHER EQUIVALENT DISCLAIMER AS WELL AS ANY OTHER LICENSE
# TERMS THAT MAY APPLY.
"""Module for testing the update personality command."""


import os
import sys
import unittest

if __name__ == "__main__":
    BINDIR = os.path.dirname(os.path.realpath(sys.argv[0]))
    SRCDIR = os.path.join(BINDIR, "..", "..")
    sys.path.append(os.path.join(SRCDIR, "lib", "python2.6"))

from brokertest import TestBrokerCommand


class TestUpdatePersonality(TestBrokerCommand):

    def testinvalidfunction(self):
        """ Verify that the list of built-in functions is restricted """
        command = ["update_personality", "--personality", "vulcan-1g-desktop-prod",
                   "--archetype", "esx_cluster",
                   "--vmhost_capacity_function", "locals()"]
        out = self.badrequesttest(command)
        self.matchoutput(out, "name 'locals' is not defined", command)

    def testinvalidtype(self):
        command = ["update_personality", "--personality", "vulcan-1g-desktop-prod",
                   "--archetype", "esx_cluster",
                   "--vmhost_capacity_function", "memory - 100"]
        out = self.badrequesttest(command)
        self.matchoutput(out, "The function should return a dictonary.", command)

    def testinvaliddict(self):
        command = ["update_personality", "--personality", "vulcan-1g-desktop-prod",
                   "--archetype", "esx_cluster",
                   "--vmhost_capacity_function", "{'memory': 'bar'}"]
        out = self.badrequesttest(command)
        self.matchoutput(out,
                         "The function should return a dictionary with all "
                         "keys being strings, and all values being numbers.",
                         command)

    def testmissingmemory(self):
        command = ["update_personality", "--personality", "vulcan-1g-desktop-prod",
                   "--archetype", "esx_cluster",
                   "--vmhost_capacity_function", "{'foo': 5}"]
        out = self.badrequesttest(command)
        self.matchoutput(out,
                         "The memory constraint is missing from the returned "
                         "dictionary.", command)

    def testnotenoughmemory(self):
        command = ["update_personality", "--personality", "vulcan-1g-desktop-prod",
                   "--archetype", "esx_cluster",
                   "--vmhost_capacity_function", "{'memory': memory / 4}"]
        out = self.badrequesttest(command)
        self.matchoutput(out,
                         "Validation failed for the following clusters:",
                         command)
        self.matchoutput(out,
                         "ESX Cluster utecl1 is over capacity regarding memory",
                         command)

    def testupdatecapacity(self):
        command = ["update_personality", "--personality", "vulcan-1g-desktop-prod",
                   "--archetype", "esx_cluster",
                   "--vmhost_capacity_function", "{'memory': (memory - 1500) * 0.94}"]
        self.noouttest(command)

    def testupdateovercommit(self):
        command = ["update_personality", "--personality", "vulcan-1g-desktop-prod",
                   "--archetype", "esx_cluster",
                   "--vmhost_overcommit_memory", 1.04]
        self.noouttest(command)

    def testverifyupdatecapacity(self):
        command = ["show_personality", "--personality", "vulcan-1g-desktop-prod",
                   "--archetype", "esx_cluster"]
        out = self.commandtest(command)
        self.matchoutput(out,
                         "VM host capacity function: {'memory': (memory - 1500) * 0.94}",
                         command)
        self.matchoutput(out, "VM host overcommit factor: 1.04", command)

    def testupdateclusterrequirement(self):
        command = ["update_personality", "--personality=vulcan-1g-desktop-prod",
                   "--archetype=esx_cluster",
                   "--cluster"]
        out = self.badrequesttest(command)
        self.matchoutput(out, "The personality vulcan-1g-desktop-prod is in use", command)

        command = ["add_personality", "--archetype=aquilon", "--grn=grn:/ms/ei/aquilon/aqd",
                   "--personality=unused", "--host_environment=infra"]
        self.successtest(command)

        command = ["update_personality", "--personality", "unused",
                   "--archetype=aquilon", "--cluster"]
        out = self.successtest(command)

        command = ["del_personality", "--personality", "unused",
                   "--archetype=aquilon"]
        out = self.successtest(command)

    def testupdateconfigoverride01(self):

        command = ["add_personality", "--archetype=aquilon", "--grn=grn:/ms/ei/aquilon/aqd",
                   "--personality=testovrpersona/dev", "--host_environment=dev"]
        self.successtest(command)

        command = ["show_personality", "--personality=testovrpersona/dev",
                   "--archetype=aquilon"]
        out = self.commandtest(command)
        self.matchclean(out, "override", command)

        command = ["cat", "--archetype=aquilon", "--personality=testovrpersona/dev"]
        out = self.commandtest(command)
        self.matchclean(out, 'override', command)

    def testupdateconfigoverride02(self):
        command = ["update_personality", "--personality=testovrpersona/dev",
                   "--archetype=aquilon", "--config_override"]
        self.successtest(command)

        command = ["show_personality", "--personality=testovrpersona/dev",
                   "--archetype=aquilon"]
        out = self.commandtest(command)
        self.matchoutput(out, "Config override: enabled", command)

        command = ["cat", "--archetype=aquilon", "--personality=testovrpersona/dev"]
        out = self.commandtest(command)
        self.matchoutput(out, 'include { "features/personality/config_override/config" }',
                         command)

    def testupdateconfigoverride03(self):
        command = ["update_personality", "--personality=testovrpersona/dev",
                   "--archetype=aquilon", "--noconfig_override"]
        self.successtest(command)

        command = ["show_personality", "--personality=testovrpersona/dev",
                   "--archetype=aquilon"]
        out = self.commandtest(command)
        self.matchclean(out, "override", command)

        command = ["cat", "--archetype=aquilon", "--personality=testovrpersona/dev"]
        self.matchclean(out, 'override', command)


    def testupdatehostenv01(self):
        command = ["update_personality", "--personality=testovrpersona/dev",
                    "--archetype=aquilon", "--host_environment=dev"]
        out = self.badrequesttest(command)
        self.matchoutput(out, "The personality 'testovrpersona/dev' already has env set to 'dev' and cannot be update",
                         command)

    def testupdatehostenv03(self):
        command = ["add_personality", "--archetype=windows", "--grn=grn:/ms/ei/aquilon/aqd",
                   "--personality=prod-perim" , "--host_environment=legacy"]
        self.successtest(command)

        command = ["update_personality", "--personality=prod-perim",
                    "--archetype=windows", "--host_environment=infra"]
        out = self.successtest(command)

        command = ["show_personality", "--personality=prod-perim",
                   "--archetype=windows"]
        out = self.commandtest(command)
        self.matchoutput(out, "Environment: infra", command)

        command = ["del_personality", "--archetype=windows", "--personality=prod-perim"]
        self.successtest(command)

    def testupdatehostenv04(self):
        command = ["update_personality", "--personality=desktop",
                    "--archetype=windows", "--host_environment=prod"]
        out = self.successtest(command)

        command = ["show_personality", "--personality=desktop",
                   "--archetype=windows"]
        out = self.commandtest(command)
        self.matchoutput(out, "Environment: prod", command)

    def testupdatepersonalitycleanup(self):
        command = ["del_personality", "--personality=testovrpersona/dev",
                   "--archetype=aquilon"]
        out = self.successtest(command)


if __name__ == '__main__':
<<<<<<< HEAD
    suite = unittest.TestLoader().loadTestsFromTestCase(TestUpdatePersonality)
=======
    suite = unittest.TestLoader().loadTestsFromTestCase(TestUpdateArchetype)
>>>>>>> 8f0947b2
    unittest.TextTestRunner(verbosity=2).run(suite)<|MERGE_RESOLUTION|>--- conflicted
+++ resolved
@@ -216,9 +216,5 @@
 
 
 if __name__ == '__main__':
-<<<<<<< HEAD
     suite = unittest.TestLoader().loadTestsFromTestCase(TestUpdatePersonality)
-=======
-    suite = unittest.TestLoader().loadTestsFromTestCase(TestUpdateArchetype)
->>>>>>> 8f0947b2
     unittest.TextTestRunner(verbosity=2).run(suite)