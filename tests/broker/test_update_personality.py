#!/usr/bin/env python
# -*- cpy-indent-level: 4; indent-tabs-mode: nil -*-
# ex: set expandtab softtabstop=4 shiftwidth=4:
#
# Copyright (C) 2009,2010,2011,2012,2013  Contributor
#
# Licensed under the Apache License, Version 2.0 (the "License");
# you may not use this file except in compliance with the License.
# You may obtain a copy of the License at
#
#     http://www.apache.org/licenses/LICENSE-2.0
#
# Unless required by applicable law or agreed to in writing, software
# distributed under the License is distributed on an "AS IS" BASIS,
# WITHOUT WARRANTIES OR CONDITIONS OF ANY KIND, either express or implied.
# See the License for the specific language governing permissions and
# limitations under the License.
"""Module for testing the update personality command."""

if __name__ == "__main__":
    from broker import utils
    utils.import_depends()

import unittest2 as unittest
from broker.brokertest import TestBrokerCommand
from broker.grntest import VerifyGrnsMixin


class TestUpdatePersonality(VerifyGrnsMixin, TestBrokerCommand):

    def test_200_invalid_function(self):
        """ Verify that the list of built-in functions is restricted """
        command = ["update_personality", "--personality", "vulcan-1g-desktop-prod",
                   "--archetype", "esx_cluster",
                   "--vmhost_capacity_function", "locals()"]
        out = self.badrequesttest(command)
        self.matchoutput(out, "name 'locals' is not defined", command)

    def test_200_invalid_type(self):
        command = ["update_personality", "--personality", "vulcan-1g-desktop-prod",
                   "--archetype", "esx_cluster",
                   "--vmhost_capacity_function", "memory - 100"]
        out = self.badrequesttest(command)
        self.matchoutput(out, "The function should return a dictonary.", command)

    def test_200_invalid_dict(self):
        command = ["update_personality", "--personality", "vulcan-1g-desktop-prod",
                   "--archetype", "esx_cluster",
                   "--vmhost_capacity_function", "{'memory': 'bar'}"]
        out = self.badrequesttest(command)
        self.matchoutput(out,
                         "The function should return a dictionary with all "
                         "keys being strings, and all values being numbers.",
                         command)

    def test_200_missing_memory(self):
        command = ["update_personality", "--personality", "vulcan-1g-desktop-prod",
                   "--archetype", "esx_cluster",
                   "--vmhost_capacity_function", "{'foo': 5}"]
        out = self.badrequesttest(command)
        self.matchoutput(out,
                         "The memory constraint is missing from the returned "
                         "dictionary.", command)

    def test_200_not_enough_memory(self):
        command = ["update_personality", "--personality", "vulcan-1g-desktop-prod",
                   "--archetype", "esx_cluster",
                   "--vmhost_capacity_function", "{'memory': memory / 4}"]
        out = self.badrequesttest(command)
        self.matchoutput(out,
                         "Validation failed for the following clusters:",
                         command)
        self.matchoutput(out,
                         "ESX Cluster utecl1 is over capacity regarding memory",
                         command)

    def test_100_update_capacity(self):
        command = ["update_personality", "--personality", "vulcan-1g-desktop-prod",
                   "--archetype", "esx_cluster",
                   "--vmhost_capacity_function", "{'memory': (memory - 1500) * 0.94}"]
        self.noouttest(command)

    def test_110_update_overcommit(self):
        command = ["update_personality", "--personality", "vulcan-1g-desktop-prod",
                   "--archetype", "esx_cluster",
                   "--vmhost_overcommit_memory", 1.04]
        self.noouttest(command)

    def test_115_verify_update_capacity(self):
        command = ["show_personality", "--personality", "vulcan-1g-desktop-prod",
                   "--archetype", "esx_cluster"]
        out = self.commandtest(command)
        self.matchoutput(out,
                         "VM host capacity function: {'memory': (memory - 1500) * 0.94}",
                         command)
        self.matchoutput(out, "VM host overcommit factor: 1.04", command)

    def test_200_update_cluster_inuse(self):
        command = ["update_personality", "--personality=vulcan-1g-desktop-prod",
                   "--archetype=esx_cluster",
                   "--cluster"]
        out = self.badrequesttest(command)
        self.matchoutput(out, "The personality vulcan-1g-desktop-prod is in use", command)

    def test_120_update_cluster_requirement(self):
        command = ["add_personality", "--archetype=aquilon", "--grn=grn:/ms/ei/aquilon/aqd",
                   "--personality=unused", "--host_environment=infra"]
        self.successtest(command)

        command = ["update_personality", "--personality", "unused",
                   "--archetype=aquilon", "--cluster"]
        out = self.successtest(command)

        command = ["del_personality", "--personality", "unused",
                   "--archetype=aquilon"]
        out = self.successtest(command)

    def test_130_add_testovrpersona_dev(self):
        command = ["add_personality", "--archetype=aquilon", "--grn=grn:/ms/ei/aquilon/aqd",
                   "--personality=testovrpersona/dev", "--host_environment=dev"]
        self.successtest(command)

        command = ["show_personality", "--personality=testovrpersona/dev",
                   "--archetype=aquilon"]
        out = self.commandtest(command)
        self.matchclean(out, "override", command)

        command = ["cat", "--archetype=aquilon", "--personality=testovrpersona/dev"]
        out = self.commandtest(command)
        self.matchclean(out, 'override', command)

    def test_131_update_config_override(self):
        command = ["update_personality", "--personality=testovrpersona/dev",
                   "--archetype=aquilon", "--config_override"]
        self.successtest(command)

        command = ["show_personality", "--personality=testovrpersona/dev",
                   "--archetype=aquilon"]
        out = self.commandtest(command)
        self.matchoutput(out, "Config override: enabled", command)

        command = ["cat", "--archetype=aquilon", "--personality=testovrpersona/dev"]
        out = self.commandtest(command)
        self.matchoutput(out, 'include { "features/personality/config_override/config" }',
                         command)

    def test_132_remove_config_override(self):
        command = ["update_personality", "--personality=testovrpersona/dev",
                   "--archetype=aquilon", "--noconfig_override"]
        self.successtest(command)

        command = ["show_personality", "--personality=testovrpersona/dev",
                   "--archetype=aquilon"]
        out = self.commandtest(command)
        self.matchclean(out, "override", command)

        command = ["cat", "--archetype=aquilon", "--personality=testovrpersona/dev"]
        self.matchclean(out, 'override', command)

    def test_133_update_hostenv_testovrpersona(self):
        command = ["update_personality", "--personality=testovrpersona/dev",
                   "--archetype=aquilon", "--host_environment=infra"]
        out = self.badrequesttest(command)
        self.matchoutput(out, "The personality 'testovrpersona/dev' already has env set to 'dev' and cannot be updated",
                         command)

    def test_139_delete_testovrpersona_dev(self):
        command = ["del_personality", "--personality=testovrpersona/dev",
                   "--archetype=aquilon"]
        out = self.successtest(command)

    def test_140_update_owner_grn(self):
        command = ["update_personality", "--personality", "compileserver",
                   "--archetype", "aquilon", "--grn", "grn:/ms/ei/aquilon/ut2"]
        # Some hosts may emit warnings if 'aq make' was not run on them
        self.successtest(command)

    def test_141_verify_owner_grn(self):
        command = ["show_personality", "--personality", "compileserver"]
        out = self.commandtest(command)
        self.matchoutput(out, "Owned by GRN: grn:/ms/ei/aquilon/ut2", command)

        command = ["show_host", "--hostname", "unittest20.aqd-unittest.ms.com"]
        out = self.commandtest(command)
        self.matchoutput(out, "Personality: compileserver", command)
        self.matchoutput(out, "Owned by GRN: grn:/ms/ei/aquilon/ut2", command)

        # unittest02 had a different GRN before, so it should not have been
        # updated
        command = ["show_host", "--hostname", "unittest02.one-nyp.ms.com"]
        out = self.commandtest(command)
        self.matchoutput(out, "Personality: compileserver", command)
        self.matchoutput(out, "Owned by GRN: grn:/ms/ei/aquilon/aqd", command)

    def test_142_update_owner_grn_nohosts(self):
        command = ["update_personality", "--personality", "compileserver",
                   "--archetype", "aquilon", "--grn", "grn:/ms/ei/aquilon/unittest",
                   "--leave_existing"]
        self.noouttest(command)

    def test_143_verify_update(self):
        command = ["show_personality", "--personality", "compileserver"]
        out = self.commandtest(command)
        self.matchoutput(out, "Owned by GRN: grn:/ms/ei/aquilon/unittest", command)

        command = ["show_host", "--hostname", "unittest20.aqd-unittest.ms.com"]
        out = self.commandtest(command)
        self.matchoutput(out, "Personality: compileserver", command)
        self.matchclean(out, "grn:/ms/ei/aquilon/ut2", command)

        command = ["show_host", "--hostname", "unittest02.one-nyp.ms.com"]
        out = self.commandtest(command)
        self.matchoutput(out, "Personality: compileserver", command)
        self.matchoutput(out, "Owned by GRN: grn:/ms/ei/aquilon/aqd", command)

    def test_144_verify_cat(self):
        command = ["cat", "--personality", "compileserver"]
        out = self.commandtest(command)
        self.searchoutput(out, r'"/system/personality/owner_eon_id" = %d;' %
                          self.grns["grn:/ms/ei/aquilon/unittest"], command)

        command = ["cat", "--hostname", "unittest02.one-nyp.ms.com", "--data"]
        out = self.commandtest(command)
        self.searchoutput(out, r'"system/owner_eon_id" = %d;' %
                          self.grns["grn:/ms/ei/aquilon/aqd"], command)

        command = ["cat", "--hostname", "unittest20.aqd-unittest.ms.com", "--data"]
        out = self.commandtest(command)
        self.searchclean(out, r'"system/owner_eon_id" = %d;' %
                          self.grns["grn:/ms/ei/aquilon/ut2"], command)

<<<<<<< HEAD
=======

    def test_150_update_hostenv_infra(self):
        command = ["add_personality", "--archetype=windows", "--grn=grn:/ms/ei/aquilon/aqd",
                   "--personality=prod-perim", "--host_environment=legacy"]
        self.successtest(command)

        command = ["update_personality", "--personality=prod-perim",
                    "--archetype=windows", "--host_environment=infra"]
        out = self.successtest(command)

        command = ["show_personality", "--personality=prod-perim",
                   "--archetype=windows"]
        out = self.commandtest(command)
        self.matchoutput(out, "Environment: infra", command)

        command = ["del_personality", "--archetype=windows", "--personality=prod-perim"]
        self.successtest(command)

    def test_155_update_hostenv_prod(self):
        command = ["update_personality", "--personality=desktop",
                    "--archetype=windows", "--host_environment=prod"]
        out = self.successtest(command)

        command = ["show_personality", "--personality=desktop",
                   "--archetype=windows"]
        out = self.commandtest(command)
        self.matchoutput(out, "Environment: prod", command)

        command = ["cat", "--personality=desktop"]
        out = self.commandtest(command)
        self.searchoutput(out, r'"/system/personality/host_environment" = "prod";', command)

>>>>>>> 8e68203d
if __name__ == '__main__':
    suite = unittest.TestLoader().loadTestsFromTestCase(TestUpdatePersonality)
    unittest.TextTestRunner(verbosity=2).run(suite)<|MERGE_RESOLUTION|>--- conflicted
+++ resolved
@@ -229,41 +229,6 @@
         self.searchclean(out, r'"system/owner_eon_id" = %d;' %
                           self.grns["grn:/ms/ei/aquilon/ut2"], command)
 
-<<<<<<< HEAD
-=======
-
-    def test_150_update_hostenv_infra(self):
-        command = ["add_personality", "--archetype=windows", "--grn=grn:/ms/ei/aquilon/aqd",
-                   "--personality=prod-perim", "--host_environment=legacy"]
-        self.successtest(command)
-
-        command = ["update_personality", "--personality=prod-perim",
-                    "--archetype=windows", "--host_environment=infra"]
-        out = self.successtest(command)
-
-        command = ["show_personality", "--personality=prod-perim",
-                   "--archetype=windows"]
-        out = self.commandtest(command)
-        self.matchoutput(out, "Environment: infra", command)
-
-        command = ["del_personality", "--archetype=windows", "--personality=prod-perim"]
-        self.successtest(command)
-
-    def test_155_update_hostenv_prod(self):
-        command = ["update_personality", "--personality=desktop",
-                    "--archetype=windows", "--host_environment=prod"]
-        out = self.successtest(command)
-
-        command = ["show_personality", "--personality=desktop",
-                   "--archetype=windows"]
-        out = self.commandtest(command)
-        self.matchoutput(out, "Environment: prod", command)
-
-        command = ["cat", "--personality=desktop"]
-        out = self.commandtest(command)
-        self.searchoutput(out, r'"/system/personality/host_environment" = "prod";', command)
-
->>>>>>> 8e68203d
 if __name__ == '__main__':
     suite = unittest.TestLoader().loadTestsFromTestCase(TestUpdatePersonality)
     unittest.TextTestRunner(verbosity=2).run(suite)