#!/usr/bin/env python2.6
# ex: set expandtab softtabstop=4 shiftwidth=4: -*- cpy-indent-level: 4; indent-tabs-mode: nil -*-
#
# Copyright (C) 2008,2009,2010,2011  Contributor
#
# This program is free software; you can redistribute it and/or modify
# it under the terms of the EU DataGrid Software License.  You should
# have received a copy of the license with this program, and the
# license is published at
# http://eu-datagrid.web.cern.ch/eu-datagrid/license.html.
#
# THE FOLLOWING DISCLAIMER APPLIES TO ALL SOFTWARE CODE AND OTHER
# MATERIALS CONTRIBUTED IN CONNECTION WITH THIS PROGRAM.
#
# THIS SOFTWARE IS LICENSED BY THE COPYRIGHT HOLDERS AND CONTRIBUTORS
# "AS IS" AND ANY EXPRESS OR IMPLIED WARRANTIES, INCLUDING, BUT NOT
# LIMITED TO, THE IMPLIED WARRANTIES OF MERCHANTABILITY AND FITNESS
# FOR A PARTICULAR PURPOSE AND ANY WARRANTY OF NON-INFRINGEMENT, ARE
# DISCLAIMED.  IN NO EVENT SHALL THE COPYRIGHT OWNER OR CONTRIBUTORS
# BE LIABLE FOR ANY DIRECT, INDIRECT, INCIDENTAL, SPECIAL, EXEMPLARY,
# OR CONSEQUENTIAL DAMAGES (INCLUDING, BUT NOT LIMITED TO, PROCUREMENT
# OF SUBSTITUTE GOODS OR SERVICES; LOSS OF USE, DATA, OR PROFITS; OR
# BUSINESS INTERRUPTION) HOWEVER CAUSED AND ON ANY THEORY OF
# LIABILITY, WHETHER IN CONTRACT, STRICT LIABILITY, OR TORT (INCLUDING
# NEGLIGENCE OR OTHERWISE) ARISING IN ANY WAY OUT OF THE USE OF THIS
# SOFTWARE, EVEN IF ADVISED OF THE POSSIBILITY OF SUCH DAMAGE. THIS
# SOFTWARE MAY BE REDISTRIBUTED TO OTHERS ONLY BY EFFECTIVELY USING
# THIS OR ANOTHER EQUIVALENT DISCLAIMER AS WELL AS ANY OTHER LICENSE
# TERMS THAT MAY APPLY.
"""Module for testing the unmap service command."""

import unittest

if __name__ == "__main__":
    import utils
    utils.import_depends()

from brokertest import TestBrokerCommand


class TestUnmapService(TestBrokerCommand):

    def testunmapafs(self):
        self.noouttest(["unmap", "service", "--building", "ut",
                        "--service", "afs", "--instance", "q.ny.ms.com"])
<<<<<<< HEAD
        self.noouttest(["unmap", "service", "--city", "ex",
=======
        self.noouttest(["unmap", "service", "--building", "np",
>>>>>>> d8907495
                        "--service", "afs", "--instance", "q.ny.ms.com"])

    def testverifyunmapafs(self):
        command = ["show_map",
                   "--service=afs", "--instance=q.ny.ms.com", "--building=ut"]
        self.notfoundtest(command)

        command = ["show_map", "--service=afs", "--instance=q.ny.ms.com"]
        self.noouttest(command)

    def testunmapdns(self):
        self.noouttest(["unmap", "service", "--hub", "ny",
                        "--service", "dns", "--instance", "utdnsinstance"])

    def testverifyunmapdns(self):
        command = ["show_map",
                   "--service=dns", "--instance=utdnsinstance", "--hub=ny"]
        self.notfoundtest(command)

    def testunmapaqd(self):
        self.noouttest(["unmap", "service", "--campus", "ny",
                        "--service", "aqd", "--instance", "ny-prod"])
        self.noouttest(["unmap", "service", "--city", "ex",
                        "--service", "aqd", "--instance", "ny-prod"])

    def testverifyunmapaqd(self):
        command = ["show_map",
                   "--service=aqd", "--instance=ny-prod", "--campus=ny"]
        self.notfoundtest(command)

        command = ["show_map",
                   "--service=aqd", "--instance=ny-prod", "--city=ex"]
        self.notfoundtest(command)

    def testunmaplemon(self):
        self.noouttest(["unmap", "service", "--campus", "ny",
                        "--service", "lemon", "--instance", "ny-prod"])
        self.noouttest(["unmap", "service", "--city", "ex",
                        "--service", "lemon", "--instance", "ny-prod"])

    def testverifyunmaplemon(self):
        command = ["show_map",
                   "--service=lemon", "--instance=ny-prod", "--campus=ny"]
        self.notfoundtest(command)

        command = ["show_map",
                   "--service=lemon", "--instance=ny-prod", "--city=ex"]
        self.notfoundtest(command)

    def testunmapbootserver(self):
        self.noouttest(["unmap", "service", "--building", "ut",
                        "--service", "bootserver", "--instance", "np.test"])
<<<<<<< HEAD
        self.noouttest(["unmap", "service", "--building", "cards",
=======
        self.noouttest(["unmap", "service", "--building", "np",
>>>>>>> d8907495
                        "--service", "bootserver", "--instance", "np.test"])

    def testverifyunmapbootserver(self):
        command = ["show_map", "--service=bootserver", "--instance=np.test",
                   "--building=ut"]
        self.notfoundtest(command)
        command = ["show_map", "--service=bootserver", "--instance=np.test",
                   "--building=cards"]
        self.notfoundtest(command)

    # we unmap ntp for the ex city because we want to tear that city down
    # separately, but we leave the ntp mappings everywhere else in order
    # to later test that the maps are correctly dropped when we delete
    # the serviceinstance
    def testunmapntp(self):
        self.noouttest(["unmap", "service", "--city", "ex",
                        "--service", "ntp", "--instance", "pa.ny.na"])

    def testverifyunmapntp(self):
       command = ["show_map", "--archetype=aquilon",
                  "--service=ntp", "--instance=pa.ny.na", "--city=ex"]
       self.notfoundtest(command)

    def testunmaputsi1(self):
        self.noouttest(["unmap", "service", "--building", "ut",
                        "--service", "utsvc", "--instance", "utsi1"])
        self.noouttest(["unmap", "service", "--building", "np",
                        "--service", "utsvc", "--instance", "utsi1"])

        self.noouttest(["unmap", "service", "--building", "cards",
                        "--service", "utsvc", "--instance", "utsi1"])

    def testverifyunmaputsi1(self):
        command = ["show_map",
                   "--service=utsvc", "--instance=utsi1", "--building=ut"]
        self.notfoundtest(command)
        command = ["show_map",
                   "--service=utsvc", "--instance=utsi1", "--building=cards"]
        self.notfoundtest(command)

    def testunmaputsi2(self):
        self.noouttest(["unmap", "service", "--building", "ut",
                        "--service", "utsvc", "--instance", "utsi2"])
        self.noouttest(["unmap", "service", "--building", "np",
                        "--service", "utsvc", "--instance", "utsi2"])

    def testverifyunmaputsi2(self):
        command = ["show_map",
                   "--service=utsvc", "--instance=utsi2", "--building=ut"]
        self.notfoundtest(command)

    def testunmapchooser(self):
        for service in ["chooser1", "chooser2", "chooser3"]:
            for n in ['a', 'b', 'c']:
                if service == 'chooser2' and n == 'b':
                    continue
                if service == 'chooser3' and n == 'c':
                    continue
                instance = "ut.%s" % n
                self.noouttest(["unmap", "service", "--building", "ut",
                                "--service", service, "--instance", instance])

    def testunmapwithpersona(self):
        self.noouttest(["unmap", "service", "--organization", "ms", "--service", "utsvc",
                        "--instance", "utsi2", "--archetype", "aquilon",
                        "--personality", "lemon-collector-oracle"])

    def testverifyunmapwithpersona(self):
        command = "show map --archetype aquilon --personality lemon-collector-oracle --service utsvc"
        out = self.commandtest(command.split(" "))
        self.matchoutput(out, "", command)

    # TODO: If/when there is another mapped personality, explicitly skip
    # the unmap operation to test that del_service automatically removes
    # the mapping.

    def testunmapesx(self):
        self.noouttest(["unmap", "service", "--building", "ut",
                        "--service", "esx_management_server",
                        "--instance", "ut.a", "--archetype", "vmhost",
                        "--personality", "esx_desktop"])
        self.noouttest(["unmap", "service", "--building", "ut",
                        "--service", "esx_management_server",
                        "--instance", "ut.b", "--archetype", "vmhost",
                        "--personality", "esx_desktop"])
        self.noouttest(["unmap", "service", "--building", "ut",
                        "--service", "vmseasoning", "--instance", "salt",
                        "--archetype", "vmhost",
                        "--personality", "esx_desktop"])
        self.noouttest(["unmap", "service", "--building", "ut",
                        "--service", "vmseasoning", "--instance", "pepper",
                        "--archetype", "vmhost",
                        "--personality", "esx_desktop"])

    def testverifyunmapesx(self):
        command = ["show_map", "--archetype=vmhost",
                   "--personality=esx_desktop", "--building=ut"]
        out = self.commandtest(command)
        self.matchclean(out, "Service: esx_management_server Instance: ut.a ",
                        command)
        self.matchclean(out, "Service: esx_management_server Instance: ut.b ",
                        command)
        self.matchclean(out, "Service: vmseasoning Instance: salt", command)
        self.matchclean(out, "Service: vmseasoning Instance: pepper", command)

    def testunmapwindowsfail(self):
        command = ["unmap", "service", "--organization", "ms",
                   "--service", "utsvc", "--instance", "utsi2",
                   "--archetype", "windows"]
        out = self.badoptiontest(command)
        self.matchoutput(out, "Not all mandatory options specified!", command)

    def testunmapgenericfail(self):
        command = ["unmap", "service", "--organization", "ms",
                   "--service", "utsvc", "--instance", "utsi2",
                   "--personality", "generic"]
        out = self.badoptiontest(command)
        self.matchoutput(out, "Not all mandatory options specified!", command)


if __name__=='__main__':
    suite = unittest.TestLoader().loadTestsFromTestCase(TestUnmapService)
    unittest.TextTestRunner(verbosity=2).run(suite)<|MERGE_RESOLUTION|>--- conflicted
+++ resolved
@@ -43,11 +43,9 @@
     def testunmapafs(self):
         self.noouttest(["unmap", "service", "--building", "ut",
                         "--service", "afs", "--instance", "q.ny.ms.com"])
-<<<<<<< HEAD
-        self.noouttest(["unmap", "service", "--city", "ex",
-=======
-        self.noouttest(["unmap", "service", "--building", "np",
->>>>>>> d8907495
+        self.noouttest(["unmap", "service", "--city", "ex",
+                        "--service", "afs", "--instance", "q.ny.ms.com"])
+        self.noouttest(["unmap", "service", "--building", "np",
                         "--service", "afs", "--instance", "q.ny.ms.com"])
 
     def testverifyunmapafs(self):
@@ -100,11 +98,9 @@
     def testunmapbootserver(self):
         self.noouttest(["unmap", "service", "--building", "ut",
                         "--service", "bootserver", "--instance", "np.test"])
-<<<<<<< HEAD
         self.noouttest(["unmap", "service", "--building", "cards",
-=======
-        self.noouttest(["unmap", "service", "--building", "np",
->>>>>>> d8907495
+                        "--service", "bootserver", "--instance", "np.test"])
+        self.noouttest(["unmap", "service", "--building", "np",
                         "--service", "bootserver", "--instance", "np.test"])
 
     def testverifyunmapbootserver(self):
@@ -133,7 +129,6 @@
                         "--service", "utsvc", "--instance", "utsi1"])
         self.noouttest(["unmap", "service", "--building", "np",
                         "--service", "utsvc", "--instance", "utsi1"])
-
         self.noouttest(["unmap", "service", "--building", "cards",
                         "--service", "utsvc", "--instance", "utsi1"])
 
