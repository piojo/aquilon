#!/usr/bin/env python2.6
# ex: set expandtab softtabstop=4 shiftwidth=4: -*- cpy-indent-level: 4; indent-tabs-mode: nil -*-
#
# Copyright (C) 2008,2009,2010,2011  Contributor
#
# This program is free software; you can redistribute it and/or modify
# it under the terms of the EU DataGrid Software License.  You should
# have received a copy of the license with this program, and the
# license is published at
# http://eu-datagrid.web.cern.ch/eu-datagrid/license.html.
#
# THE FOLLOWING DISCLAIMER APPLIES TO ALL SOFTWARE CODE AND OTHER
# MATERIALS CONTRIBUTED IN CONNECTION WITH THIS PROGRAM.
#
# THIS SOFTWARE IS LICENSED BY THE COPYRIGHT HOLDERS AND CONTRIBUTORS
# "AS IS" AND ANY EXPRESS OR IMPLIED WARRANTIES, INCLUDING, BUT NOT
# LIMITED TO, THE IMPLIED WARRANTIES OF MERCHANTABILITY AND FITNESS
# FOR A PARTICULAR PURPOSE AND ANY WARRANTY OF NON-INFRINGEMENT, ARE
# DISCLAIMED.  IN NO EVENT SHALL THE COPYRIGHT OWNER OR CONTRIBUTORS
# BE LIABLE FOR ANY DIRECT, INDIRECT, INCIDENTAL, SPECIAL, EXEMPLARY,
# OR CONSEQUENTIAL DAMAGES (INCLUDING, BUT NOT LIMITED TO, PROCUREMENT
# OF SUBSTITUTE GOODS OR SERVICES; LOSS OF USE, DATA, OR PROFITS; OR
# BUSINESS INTERRUPTION) HOWEVER CAUSED AND ON ANY THEORY OF
# LIABILITY, WHETHER IN CONTRACT, STRICT LIABILITY, OR TORT (INCLUDING
# NEGLIGENCE OR OTHERWISE) ARISING IN ANY WAY OUT OF THE USE OF THIS
# SOFTWARE, EVEN IF ADVISED OF THE POSSIBILITY OF SUCH DAMAGE. THIS
# SOFTWARE MAY BE REDISTRIBUTED TO OTHERS ONLY BY EFFECTIVELY USING
# THIS OR ANOTHER EQUIVALENT DISCLAIMER AS WELL AS ANY OTHER LICENSE
# TERMS THAT MAY APPLY.
"""Module for testing the add interface command."""

import unittest

if __name__ == "__main__":
    import utils
    utils.import_depends()

from brokertest import TestBrokerCommand


class TestAddInterface(TestBrokerCommand):

    def testaddut3c5n10eth0_good_mac(self):
        self.noouttest(["add", "interface", "--interface", "eth0",
                        "--machine", "ut3c5n10",
                        "--mac", self.net.unknown[0].usable[0].mac.upper()])

    def testaddut3c5n10eth1(self):
        self.noouttest(["add", "interface", "--interface", "eth1",
                        "--machine", "ut3c5n10",
                        "--mac", self.net.unknown[0].usable[1].mac.lower()])

    def testaddut3c5n10eth1_2(self):
        self.noouttest(["add", "interface", "--interface", "eth1.2",
                        "--machine", "ut3c5n10"])

    def testfailvlanstacking(self):
        command = ["add", "interface", "--interface", "eth1.2.2",
                   "--machine", "ut3c5n10"]
        out = self.badrequesttest(command)
        self.matchoutput(out, "Stacking of VLAN interfaces is not allowed.",
                         command)

    def testfailvlanmac(self):
        mac = self.net.unknown[0].usable[-1].mac
        command = ["add", "interface", "--interface", "eth1.3",
                   "--machine", "ut3c5n10", "--mac", mac]
        out = self.badrequesttest(command)
        self.matchoutput(out,
                         "VLAN interfaces can not have a distinct MAC address.",
                         command)

    def testfailbadvlan(self):
        command = ["add", "interface", "--interface", "eth1.4096",
                   "--machine", "ut3c5n10"]
        out = self.badrequesttest(command)
        self.matchoutput(out,
                         "Illegal VLAN ID 4096: it must be greater than 0 and "
                         "smaller than 4096.",
                         command)

<<<<<<< HEAD
    def testfailbadvlanformat(self):
        command = ["add", "interface", "--interface", "eth1.foo",
                   "--machine", "ut3c5n10", "--type", "vlan"]
        out = self.badrequesttest(command)
        self.matchoutput(out, "Invalid VLAN interface name 'eth1.foo'.",
=======
    def testfailvlanmodel(self):
        mac = self.net.unknown[0].usable[-1].mac
        command = ["add", "interface", "--interface", "eth1.3",
                   "--machine", "ut3c5n10", "--model", "e1000"]
        out = self.badrequesttest(command)
        self.matchoutput(out,
                         "Model/vendor can not be set for a VLAN interface.",
>>>>>>> 6e346612
                         command)

    def testaddut3c5n10eth1again(self):
        command = ["add", "interface", "--interface", "eth1",
                   "--machine", "ut3c5n10",
                   "--mac", self.net.unknown[0].usable[-1].mac]
        out = self.badrequesttest(command)
        self.matchoutput(out, "Machine ut3c5n10 already has an interface named "
                         "eth1.", command)

    def testaddut3c5n10eth2badmac(self):
        command = ["add", "interface", "--interface", "eth2",
                   "--machine", "ut3c5n10",
                   "--mac", self.net.tor_net[6].usable[0].mac]
        out = self.badrequesttest(command)
        self.matchoutput(out, "MAC address %s is already in use" %
                         self.net.tor_net[6].usable[0].mac, command)

    def testaddut3c5n10eth2_2(self):
        command = ["add", "interface", "--interface", "eth2.2",
                   "--machine", "ut3c5n10"]
        out = self.badrequesttest(command)
        self.matchoutput(out, "Parent interface eth2 for VLAN interface "
                         "eth2.2 does not exist", command)

    def testaddut3c5n10eth2automac(self):
        command = ["add", "interface", "--interface", "eth2",
                   "--machine", "ut3c5n10", "--automac"]
        out = self.badrequesttest(command)
        self.matchoutput(out, " Can only automatically generate MAC addresses "
                         "for virtual hardware.", command)

    def testverifyaddut3c5n10interfaces(self):
        command = "show machine --machine ut3c5n10"
        out = self.commandtest(command.split(" "))
        self.searchoutput(out,
<<<<<<< HEAD
                          r"Interface: eth0 %s \[boot, default_route\]"
                          r"\s+Type: public" %
                          self.net.unknown[0].usable[0].mac.lower(),
                          command)
        self.searchoutput(out,
                          r"Interface: eth1 %s$"
                          r"\s+Type: public" %
=======
                          r"Interface: eth0 %s boot=True"
                          r"\s+Type: public"
                          r"\s+Vendor: generic Model: generic_nic" %
                          self.net.unknown[0].usable[0].mac.lower(),
                          command)
        self.searchoutput(out,
                          r"Interface: eth1 %s boot=False"
                          r"\s+Type: public"
                          r"\s+Vendor: generic Model: generic_nic" %
>>>>>>> 6e346612
                          self.net.unknown[0].usable[1].mac.lower(),
                          command)
        self.searchoutput(out,
                          r"Interface: eth1\.2 \(no MAC addr\)$"
                          r"\s+Type: vlan"
                          r"\s+Parent Interface: eth1, VLAN ID: 2",
                          command)
        self.matchclean(out, "Port Group", command)

    def testverifycatut3c5n10interfaces(self):
        command = "cat --machine ut3c5n10"
        out = self.commandtest(command.split(" "))
        self.searchoutput(out,
                          r'"cards/nic" = nlist\(\s*'
                          r'"eth0", create\("hardware/nic/generic/generic_nic",\s*'
                          r'"boot", true,\s*'
                          r'"hwaddr", "%s"\s*\),'
                          % self.net.unknown[0].usable[0].mac,
                          command)
        self.searchoutput(out,
                          r'"eth1", create\("hardware/nic/generic/generic_nic",\s*'
                          r'"hwaddr", "%s"\s*\)\s*\);'
                          % self.net.unknown[0].usable[1].mac,
                          command)

    def testaddut3c5n2(self):
        self.noouttest(["add", "interface", "--interface", "eth0",
                        "--machine", "ut3c5n2",
                        "--mac", self.net.unknown[11].usable[0].mac,
                        "--vendor", "intel", "--model", "e1000"])
        self.noouttest(["add", "interface", "--interface", "eth1",
                        "--machine", "ut3c5n2",
                        "--mac", self.net.unknown[12].usable[0].mac,
                        "--model", "e1000"])

    def testshowut3c5n2(self):
        command = "show machine --machine ut3c5n2"
        out = self.commandtest(command.split(" "))
        self.searchoutput(out,
                          r"Interface: eth0 %s boot=True"
                          r"\s+Type: public"
                          r"\s+Vendor: intel Model: e1000" %
                          self.net.unknown[11].usable[0].mac.lower(),
                          command)
        self.searchoutput(out,
                          r"Interface: eth1 %s boot=False"
                          r"\s+Type: public"
                          r"\s+Vendor: intel Model: e1000" %
                          self.net.unknown[12].usable[0].mac.lower(),
                          command)
        self.matchclean(out, "Port Group", command)

    def testverifyut3c5n2(self):
        command = "cat --machine ut3c5n2"
        out = self.commandtest(command.split(" "))
        self.searchoutput(out,
                          r'"cards/nic" = nlist\(\s*'
                          r'"eth0", create\("hardware/nic/intel/e1000",\s*'
                          r'"boot", true,\s*'
                          r'"hwaddr", "%s"\s*\),\s*'
                          r'"eth1", create\("hardware/nic/intel/e1000",\s*'
                          r'"hwaddr", "%s"\s*\)\s*\);'
                          % (self.net.unknown[11].usable[0].mac,
                             self.net.unknown[12].usable[0].mac),
                          command)

    def testaddut3c5n3(self):
        self.noouttest(["add", "interface", "--interface", "eth0",
                        "--machine", "ut3c5n3",
                        "--mac", self.net.unknown[11].usable[1].mac])
        self.noouttest(["add", "interface", "--interface", "eth1",
                        "--machine", "ut3c5n3",
                        "--mac", self.net.unknown[12].usable[1].mac])

    def testaddut3c5n3bond0(self):
        # Let the broker guess the type
        self.noouttest(["add", "interface", "--interface", "bond0",
                        "--machine", "ut3c5n3"])

    def testenslaveut3c5n3eth0(self):
        self.noouttest(["update", "interface", "--machine", "ut3c5n3",
                        "--interface", "eth0", "--master", "bond0"])

    def testenslaveut3c5n3eth1(self):
        self.noouttest(["update", "interface", "--machine", "ut3c5n3",
                        "--interface", "eth1", "--master", "bond0"])

    def testforbidcircle(self):
        command = ["update", "interface", "--machine", "ut3c5n3",
                   "--interface", "bond0", "--master", "eth0"]
        out = self.badrequesttest(command)
        self.matchoutput(out,
                         "Enslaving bonding interface bond0 of machine ut3c5n3 "
                         "would create a circle, which is not allowed.",
                         command)

    def testverifyut3c5n3(self):
        command = "cat --machine ut3c5n3"
        out = self.commandtest(command.split(" "))
        self.searchoutput(out,
                          r'"cards/nic" = nlist\(\s*'
                          r'"eth0", create\("hardware/nic/generic/generic_nic",\s*'
                          r'"boot", true,\s*'
                          r'"hwaddr", "%s"\s*\),\s*'
                          r'"eth1", create\("hardware/nic/generic/generic_nic",\s*'
                          r'"hwaddr", "%s"\s*\)\s*\);'
                          % (self.net.unknown[11].usable[1].mac,
                             self.net.unknown[12].usable[1].mac),
                          command)

    def testaddut3c5n4(self):
        self.noouttest(["add", "interface", "--interface", "eth0",
                        "--machine", "ut3c5n4",
                        "--mac", self.net.unknown[11].usable[2].mac])
        self.noouttest(["add", "interface", "--interface", "eth1",
                        "--machine", "ut3c5n4",
                        "--mac", self.net.unknown[12].usable[2].mac])

    def testaddut3c5n4br0(self):
        # Specify the interface type explicitely this time
        self.noouttest(["add", "interface", "--interface", "br0",
                        "--type", "bridge", "--machine", "ut3c5n4"])

    def testenslaveut3c5n4eth0(self):
        self.noouttest(["update", "interface", "--machine", "ut3c5n4",
                        "--interface", "eth0", "--master", "br0"])

    def testenslaveut3c5n4eth1(self):
        self.noouttest(["update", "interface", "--machine", "ut3c5n4",
                        "--interface", "eth1", "--master", "br0"])

    def testfailbridgemac(self):
        mac = self.net.unknown[0].usable[-1].mac
        command = ["add", "interface", "--interface", "br1",
                   "--machine", "ut3c5n4", "--mac", mac]
        out = self.badrequesttest(command)
        self.matchoutput(out,
                         "Bridge interfaces can not have a distinct MAC address.",
                         command)

    def testverifyut3c5n4(self):
        command = "cat --machine ut3c5n4"
        out = self.commandtest(command.split(" "))
        self.searchoutput(out,
                          r'"cards/nic" = nlist\(\s*'
                          r'"eth0", create\("hardware/nic/generic/generic_nic",\s*'
                          r'"boot", true,\s*'
                          r'"hwaddr", "%s"\s*\),\s*'
                          r'"eth1", create\("hardware/nic/generic/generic_nic",\s*'
                          r'"hwaddr", "%s"\s*\)\s*\);'
                          % (self.net.unknown[11].usable[2].mac,
                             self.net.unknown[12].usable[2].mac),
                          command)

    def testaddut3c1n3eth0(self):
        self.noouttest(["add", "interface", "--interface", "eth0",
                        "--machine", "ut3c1n3",
                        "--mac", self.net.unknown[0].usable[2].mac.upper()])

    def testaddut3c1n3eth1(self):
        testmac = []
        for i in self.net.unknown[0].usable[3].mac.split(":"):
            if i.startswith("0"):
                testmac.append(i[1])
            else:
                testmac.append(i)
        self.noouttest(["add", "interface", "--interface", "eth1",
                        "--machine", "ut3c1n3", "--mac", ":".join(testmac)])

    def testaddut3c1n3bmc(self):
        self.noouttest(["add", "interface", "--interface", "bmc",
                        "--machine", "ut3c1n3",
                        "--mac", self.net.unknown[0].usable[4].mac.lower()])

    def testverifyaddut3c1n3interfaces(self):
        command = "show machine --machine ut3c1n3"
        out = self.commandtest(command.split(" "))
        self.searchoutput(out,
                          r"Interface: eth0 %s \[boot, default_route\]" %
                          self.net.unknown[0].usable[2].mac.lower(),
                          command)
        self.searchoutput(out,
                          r"Interface: eth1 %s$" %
                          self.net.unknown[0].usable[3].mac.lower(),
                          command)
        self.searchoutput(out,
                          r"Interface: bmc %s$" %
                          self.net.unknown[0].usable[4].mac.lower(),
                          command)

    def testaddut3c1n8eth0(self):
        self.noouttest(["add", "interface", "--interface", "eth0",
                        "--machine", "ut3c1n8",
                        "--mac", self.net.unknown[0].usable[18].mac])

    def testverifyshowmanagermissing(self):
        command = "show manager --missing"
        out = self.commandtest(command.split(" "))
        self.matchoutput(out,
            "# No host found for machine ut3c1n3 with management interface",
            command)

    def testverifycatut3c1n3interfaces(self):
        command = "cat --machine ut3c1n3"
        out = self.commandtest(command.split(" "))
        self.searchoutput(out,
                          r'"cards/nic" = nlist\(\s*'
                          r'"eth0", create\("hardware/nic/generic/generic_nic",\s*'
                          r'"boot", true,\s*'
                          r'"hwaddr", "%s"\s*\),'
                          % self.net.unknown[0].usable[2].mac,
                          command)
        self.searchoutput(out,
                          r'"eth1", create\("hardware/nic/generic/generic_nic",\s*'
                          r'"hwaddr", "%s"\s*\)\s*\);'
                          % self.net.unknown[0].usable[3].mac,
                          command)
        self.searchoutput(out,
                          r'"console/bmc" = nlist\(\s*'
                          r'"hwaddr", "%s"\s*\);'
                          % (self.net.unknown[0].usable[4].mac.lower()),
                          command)

    def testaddut3c1n4eth0(self):
        testmac = "".join(self.net.unknown[0].usable[5].mac.split(":"))
        self.noouttest(["add", "interface", "--interface", "eth0",
                        "--machine", "ut3c1n4", "--mac", testmac])

    def testfailaddut3c1n4eth1(self):
        command = ["add", "interface", "--interface", "eth1",
                   "--machine", "ut3c1n4",
                   "--mac", self.net.unknown[0].usable[0].mac]
        out = self.badrequesttest(command)
        self.matchoutput(out,
                         "MAC address %s is already in use: " %
                         self.net.unknown[0].usable[0].mac,
                         command)

    def testfailaddut3c1n4eth1(self):
        command = ["add", "interface", "--interface", "eth1",
                   "--machine", "ut3c1n4", "--mac", "not-a-mac"]
        out = self.badrequesttest(command)
        self.matchoutput(out, "Expected a MAC address", command)

    def testfailautomacwithreal(self):
        command = ["add", "interface", "--interface", "eth1",
                   "--automac", "--machine", "ut3c1n4"]
        out = self.badrequesttest(command)
        self.matchoutput(out,
                         "Can only automatically generate MAC "
                         "addresses for virtual hardware.",
                         command)

    def testverifyaddut3c1n4interface(self):
        command = "show machine --machine ut3c1n4"
        out = self.commandtest(command.split(" "))
        self.searchoutput(out,
                          r"Interface: eth0 %s \[boot, default_route\]" %
                          self.net.unknown[0].usable[5].mac.lower(),
                          command)
        self.matchclean(out, "Interface: eth1", command)

    def testverifycatut3c1n4interfaces(self):
        command = "cat --machine ut3c1n4"
        out = self.commandtest(command.split(" "))
        self.searchoutput(out,
                          r'"cards/nic" = nlist\(\s*'
                          r'"eth0", create\("hardware/nic/generic/generic_nic",\s*'
                          r'"boot", true,\s*'
                          r'"hwaddr", "%s"\s*\)\s*\);'
                          % self.net.unknown[0].usable[5].mac,
                          command)

    def testaddinterfaceut3c5(self):
        ip = self.net.unknown[0].usable[6]
        self.dsdb_expect_add("ut3c5.aqd-unittest.ms.com", ip, "oa", ip.mac)
        command = ["add", "interface", "--interface", "oa",
                   "--mac", ip.mac, "--ip", ip,
                   "--chassis", "ut3c5.aqd-unittest.ms.com"]
        self.noouttest(command)
        self.dsdb_verify()

    def testaddinterfaceut3c5again(self):
        ip = self.net.unknown[0].usable[-1]
        command = ["add", "interface", "--interface", "oa",
                   "--mac", ip.mac, "--ip", ip,
                   "--chassis", "ut3c5.aqd-unittest.ms.com"]
        out = self.badrequesttest(command)
        self.matchoutput(out, "On-board Admin Interface oa of chassis "
                         "ut3c5.aqd-unittest.ms.com already exists.", command)

    def testverifyaddinterfaceut3c5(self):
        command = "show chassis --chassis ut3c5.aqd-unittest.ms.com"
        out = self.commandtest(command.split(" "))
        self.matchoutput(out, "Chassis: ut3c5", command)
        self.matchoutput(out,
                         "Primary Name: ut3c5.aqd-unittest.ms.com [%s]" %
                         self.net.unknown[0].usable[6],
                         command)
        self.searchoutput(out,
                          r"Interface: oa %s$" %
                          self.net.unknown[0].usable[6].mac,
                          command)
        self.matchclean(out, "Interface: oa2", command)

    def testfailaddinterfaceut3c1(self):
        command = ["add", "interface", "--interface", "oa2",
                   "--mac", self.net.unknown[0].usable[6].mac,
                   "--ip", self.net.unknown[0].usable[6],
                   "--chassis", "ut3c1.aqd-unittest.ms.com"]
        out = self.badrequesttest(command)
        self.matchoutput(out,
                         "MAC address %s is already in use: " %
                         self.net.unknown[0].usable[6].mac,
                         command)

    def testverifyfailaddinterfaceut3c1(self):
        command = "show chassis --chassis ut3c1.aqd-unittest.ms.com"
        out = self.commandtest(command.split(" "))
        self.matchoutput(out, "Chassis: ut3c1", command)
        self.matchoutput(out, "Primary Name: ut3c1.aqd-unittest.ms.com",
                         command)
        self.matchclean(out, "Interface: oa2", command)

    def testfailaddinterfaceut3c1model(self):
        command = ["add", "interface", "--interface", "oa2",
                   "--mac", self.net.unknown[0].usable[-1].mac,
                   "--ip", self.net.unknown[0].usable[-1],
                   "--model", "e1000",
                   "--chassis", "ut3c1.aqd-unittest.ms.com"]
        out = self.badrequesttest(command)
        self.matchoutput(out,
                         "Cannot use argument --model when adding an interface "
                         "to a chassis.",
                         command)

    def testaddinterfacenp997gd1r04(self):
        command = ["add", "interface", "--interface", "xge49",
                   "--mac", self.net.tor_net[3].usable[0].mac,
#                  "--ip", self.net.tor_net[3].usable[0],
                   "--switch", "np997gd1r04.aqd-unittest.ms.com"]
        self.noouttest(command)

    def testverifyaddinterfacenp997gd1r04(self):
        command = "show tor_switch --tor_switch np997gd1r04.aqd-unittest.ms.com"
        out = self.commandtest(command.split(" "))
        self.matchoutput(out, "Switch: np997gd1r04", command)
        self.matchoutput(out, "Primary Name: np997gd1r04.aqd-unittest.ms.com",
                         command)
        self.searchoutput(out,
                          r"Interface: xge49 %s$" %
                          self.net.tor_net[3].usable[0].mac,
                          command)
        self.matchclean(out, "Interface: xge50", command)

    def testfailaddinterfaceut3dg1r01(self):
        command = ["add", "interface", "--interface", "xge49",
                   "--mac", self.net.tor_net[0].usable[0].mac,
                   "--switch", "ut3gd1r01.aqd-unittest.ms.com"]
        out = self.badrequesttest(command)
        self.matchoutput(out,
                         "MAC address %s is already in use: " %
                         self.net.tor_net[0].usable[0].mac,
                         command)

    def testverifyfailaddinterfaceut3dg1r01(self):
        command = "show tor_switch --tor_switch ut3gd1r01.aqd-unittest.ms.com"
        out = self.commandtest(command.split(" "))
        self.matchoutput(out, "Switch: ut3gd1r01", command)
        self.matchoutput(out, "Primary Name: ut3gd1r01.aqd-unittest.ms.com",
                         command)
        self.matchclean(out, "Interface: xge49", command)

    # These two will eventually be created when testing the addition
    # of a whole rack of machines based on a CheckNet sweep.
    def testaddut3s01p1aeth0(self):
        self.noouttest(["add", "interface", "--interface", "eth0",
                        "--machine", "ut3s01p1a",
                        "--mac", self.net.unknown[0].usable[7].mac])

    def testverifyaddut3s01p1aeth0(self):
        command = "show machine --machine ut3s01p1a"
        out = self.commandtest(command.split(" "))
        self.searchoutput(out,
                          r"Interface: eth0 %s \[boot, default_route\]" %
                          self.net.unknown[0].usable[7].mac.lower(),
                          command)

    def testaddut3s01p1beth0(self):
        self.noouttest(["add", "interface", "--interface", "eth0",
                        "--machine", "ut3s01p1b",
                        "--mac", self.net.unknown[0].usable[8].mac])

    def testverifyaddut3s01p1beth0(self):
        command = "show machine --machine ut3s01p1b"
        out = self.commandtest(command.split(" "))
        self.searchoutput(out,
                          r"Interface: eth0 %s \[boot, default_route\]" %
                          self.net.unknown[0].usable[8].mac.lower(),
                          command)

    def testaddut8s02p1eth0(self):
        self.noouttest(["add", "interface", "--interface", "eth0",
                        "--machine", "ut8s02p1",
                        "--mac", self.net.tor_net[0].usable[1].mac])

    def testverifyaddut8s02p1eth0(self):
        command = "show machine --machine ut8s02p1"
        out = self.commandtest(command.split(" "))
        self.searchoutput(out,
                          r"Interface: eth0 %s \[boot, default_route\]" %
                          self.net.tor_net[0].usable[1].mac.lower(),
                          command)

    def testaddut8s02p2eth0(self):
        self.noouttest(["add", "interface", "--interface", "eth0",
                        "--machine", "ut8s02p2",
                        "--mac", self.net.tor_net[0].usable[2].mac])

    def testverifyaddut8s02p2eth0(self):
        command = "show machine --machine ut8s02p2"
        out = self.commandtest(command.split(" "))
        self.searchoutput(out,
                          r"Interface: eth0 %s \[boot, default_route\]" %
                          self.net.tor_net[0].usable[2].mac.lower(),
                          command)

    def testaddut8s02p3eth0(self):
        self.noouttest(["add", "interface", "--interface", "eth0",
                        "--machine", "ut8s02p3",
                        "--mac", self.net.tor_net[0].usable[3].mac])

    def testverifyaddut8s02p3eth0(self):
        command = "show machine --machine ut8s02p3"
        out = self.commandtest(command.split(" "))
        self.searchoutput(out,
                          r"Interface: eth0 %s \[boot, default_route\]" %
                          self.net.tor_net[0].usable[3].mac.lower(),
                          command)

    def testaddut8s02p4eth0(self):
        self.noouttest(["add", "interface", "--interface", "eth0",
                        "--machine", "ut8s02p4",
                        "--mac", self.net.tor_net[0].usable[4].mac])

    def testverifyaddut8s04p3eth0(self):
        command = "show machine --machine ut8s02p4"
        out = self.commandtest(command.split(" "))
        self.searchoutput(out,
                          r"Interface: eth0 %s \[boot, default_route\]" %
                         self.net.tor_net[0].usable[4].mac.lower(),
                         command)

    def testaddut8s02p5eth0(self):
        self.noouttest(["add", "interface", "--interface", "eth0",
                        "--machine", "ut8s02p5",
                        "--mac", self.net.tor_net[0].usable[5].mac])

    def testverifyaddut8s05p3eth0(self):
        command = "show machine --machine ut8s02p5"
        out = self.commandtest(command.split(" "))
        self.searchoutput(out,
                          r"Interface: eth0 %s \[boot, default_route\]" %
                          self.net.tor_net[0].usable[5].mac.lower(),
                          command)

    def testadd_bootable_no_mac(self):
        """ if name == 'eth0' its bootable. without a MAC should fail. """
        command = ["add", "interface", "--interface", "eth0", "--machine",
                   "ut9s03p1"]
        out = self.badrequesttest(command)
        self.matchoutput(out,
                         'Bootable interfaces require a MAC address',
                         command)

    def testadd_no_mac(self):
        """ if it's named eth1 it should work with no MAC address """
        self.noouttest(["add", "interface",
                        "--interface", "eth1", "--machine", "ut8s02p3"])

    def testverify_no_mac(self):
        command = "show_machine --machine ut8s02p3"
        out = self.commandtest(command.split(" "))
        self.searchoutput(out,
                          r"Interface: eth1 \(no MAC addr\)$",
                          command)

    def testaddhprackinterfaces(self):
        for i in range(51, 100):
            port = i - 50
            machine = "ut9s03p%d" % port
            self.noouttest(["add", "interface", "--interface", "eth0",
                            "--machine", machine,
                            "--mac", self.net.tor_net[1].usable[port].mac])

    def testaddverarirackinterfaces(self):
        for i in range(101, 150):
            port = i - 100
            machine = "ut10s04p%d" % port
            self.noouttest(["add", "interface", "--interface", "eth0",
                            "--machine", machine,
                            "--mac", self.net.tor_net[2].usable[port].mac])
            # Didn't bother putting a tor_switch on this network, although
            # it wouldn't hurt.  At least the first ten (ESX servers) are
            # meant to be left dangling with no IP assigned to test some
            # edge cases.
            self.noouttest(["add", "interface", "--interface", "eth1",
                            "--machine", machine,
                            "--mac", self.net.tor_net[6].usable[port].mac])

    def testadd10gigrackinterfaces(self):
        for port in range(1, 13):
            for (template, offset) in [('ut11s01p%d', 0), ('ut12s02p%d', 12)]:
                machine = template % port
                # Both counts would start at 0 except the tor_net has two
                # tor_switches taking IPs.
                i = port + 1 + offset
                j = port - 1 + offset
                self.noouttest(["add", "interface", "--interface", "eth0",
                                "--machine", machine,
                                "--mac", self.net.tor_net2[2].usable[i].mac])
                self.noouttest(["add", "interface", "--interface", "eth1",
                                "--pg=storage-v701",
                                "--machine", machine, "--mac",
                                self.net.vm_storage_net[0].usable[j].mac])

    def testverifypg(self):
        command = "show machine --machine ut11s01p1"
        out = self.commandtest(command.split())
        self.matchoutput(out, "Port Group: storage-v701", command)

    def testverifycatpg(self):
        command = "cat --machine ut11s01p1"
        out = self.commandtest(command.split(" "))
        self.searchoutput(out,
                          r'"cards/nic" = nlist\(\s*'
                          r'"eth0", create\("hardware/nic/generic/generic_nic",\s*'
                          r'"boot", true,\s*'
                          r'"hwaddr", "%s"\s*\),'
                          % self.net.tor_net2[2].usable[2].mac,
                          command)
        self.searchoutput(out,
                          r'"eth1", create\("hardware/nic/generic/generic_nic",\s*'
                          r'"hwaddr", "%s",\s*'
                          r'"port_group", "storage-v701"\s*\)\s*\);'
                          % self.net.vm_storage_net[0].usable[0].mac,
                          command)

    # This does not test the offset functionality. These commands fail b/c
    # the interface already has an address.
    #def testbadtornetoffset(self):
    #    """ ensure we can't use the reserved address space in tor_net4 """
    #    for i in range(0,16):
    #        cmd = ["add", "interface", "--interface", "eth1",
    #           "--tor_switch", "ut3gd1r01.aqd-unittest.ms.com",
    #           "--ip",  "4.2.8.%s" % i]
    #        out = self.badrequesttest(cmd)

    def testaddharackinterfaces(self):
        for port in range(1, 25):
            for (template, netoff) in [('ut13s03p%d', 3), ('np13s03p%d', 4)]:
                machine = template % port
                self.noouttest(["add", "interface", "--interface", "eth0",
                                "--machine", machine,
                                "--mac", self.net.tor_net2[netoff].usable[port].mac])

    def testaddut3c5n5(self):
        self.noouttest(["add", "interface", "--interface", "eth0",
                        "--machine", "ut3c5n5",
                        "--mac", self.net.vpls[0].usable[1].mac])

    def testaddnp3c5n5(self):
        self.noouttest(["add", "interface", "--interface", "eth0",
                        "--machine", "np3c5n5",
                        "--mac", self.net.vpls[0].usable[2].mac])

    def testaddut3c5n6(self):
        self.noouttest(["add", "interface", "--interface", "eth0",
                        "--machine", "ut3c5n6",
                        "--mac", self.net.unknown[0].usable[19].mac])

    def testaddut3c5n7(self):
        self.noouttest(["add", "interface", "--interface", "eth0",
                        "--machine", "ut3c5n7",
                        "--mac", self.net.unknown[0].usable[20].mac])
        self.noouttest(["add", "interface", "--interface", "eth1",
                        "--machine", "ut3c5n7",
                        "--mac", self.net.unknown[0].usable[21].mac])
        self.noouttest(["add", "interface", "--interface", "eth2",
                        "--machine", "ut3c5n7",
                        "--mac", self.net.unknown[0].usable[22].mac])

    def testaddut3c5n8(self):
        self.noouttest(["add", "interface", "--interface", "eth0",
                        "--machine", "ut3c5n8",
                        "--mac", self.net.unknown[0].usable[23].mac])
        self.noouttest(["add", "interface", "--interface", "eth1",
                        "--machine", "ut3c5n8",
                        "--mac", self.net.unknown[14].usable[0].mac])

    # FIXME: Missing a test for a failed DSDB add_host.
    # FIXME: Missing tests around Dell rename hack.

    # Note: additional tests (mostly for --automac) are in the
    # test_add_virtual_hardware module.

    def testaddjackmac(self):
        self.noouttest(["add", "interface", "--interface", "eth0",
                        "--machine", "jack",
                        "--comments", "interface for jack",
                        "--mac", self.net.unknown[0].usable[17].mac.upper()])

    def testverifyjackmac(self):
        command = "show machine --machine jack"
        out = self.commandtest(command.split(" "))
        self.matchoutput(out,
                         "Interface: eth0 %s" %
                         self.net.unknown[0].usable[17].mac.lower(),
                         command)
        self.searchoutput(out, r"\s+Comments: interface for jack",
                          command)

    def testaddfilermac(self):
        self.noouttest(["add", "interface", "--machine", "filer1",
                        "--interface", "e4a"])
        self.noouttest(["add", "interface", "--machine", "filer1",
                        "--interface", "e4b"])
        self.noouttest(["add", "interface", "--machine", "filer1",
                        "--interface", "v0", "--type", "bonding"])
        self.noouttest(["update", "interface", "--machine", "filer1",
                        "--master", "v0", "--interface", "e4a"])
        self.noouttest(["update", "interface", "--machine", "filer1",
                        "--master", "v0", "--interface", "e4b"])
        self.noouttest(["update", "interface", "--machine", "filer1",
                        "--interface", "v0", "--boot"])

    def testfailunknowntype(self):
        command = ["add", "interface", "--machine", "ut3c1n3",
                   "--interface", "eth2", "--type", "no-such-type"]
        out = self.badrequesttest(command)
        self.matchoutput(out, "Invalid interface type 'no-such-type'.", command)

    def testfailbadtype(self):
        command = ["add", "interface", "--machine", "ut3c1n3",
                   "--interface", "eth2", "--type", "oa"]
        out = self.badrequesttest(command)
        self.matchoutput(out, "Interface type 'oa' is not valid for machines.",
                         command)


if __name__ == '__main__':
    suite = unittest.TestLoader().loadTestsFromTestCase(TestAddInterface)
    unittest.TextTestRunner(verbosity=2).run(suite)<|MERGE_RESOLUTION|>--- conflicted
+++ resolved
@@ -79,13 +79,13 @@
                          "smaller than 4096.",
                          command)
 
-<<<<<<< HEAD
     def testfailbadvlanformat(self):
         command = ["add", "interface", "--interface", "eth1.foo",
                    "--machine", "ut3c5n10", "--type", "vlan"]
         out = self.badrequesttest(command)
         self.matchoutput(out, "Invalid VLAN interface name 'eth1.foo'.",
-=======
+                         command)
+
     def testfailvlanmodel(self):
         mac = self.net.unknown[0].usable[-1].mac
         command = ["add", "interface", "--interface", "eth1.3",
@@ -93,7 +93,6 @@
         out = self.badrequesttest(command)
         self.matchoutput(out,
                          "Model/vendor can not be set for a VLAN interface.",
->>>>>>> 6e346612
                          command)
 
     def testaddut3c5n10eth1again(self):
@@ -130,25 +129,15 @@
         command = "show machine --machine ut3c5n10"
         out = self.commandtest(command.split(" "))
         self.searchoutput(out,
-<<<<<<< HEAD
                           r"Interface: eth0 %s \[boot, default_route\]"
-                          r"\s+Type: public" %
-                          self.net.unknown[0].usable[0].mac.lower(),
-                          command)
-        self.searchoutput(out,
-                          r"Interface: eth1 %s$"
-                          r"\s+Type: public" %
-=======
-                          r"Interface: eth0 %s boot=True"
                           r"\s+Type: public"
                           r"\s+Vendor: generic Model: generic_nic" %
                           self.net.unknown[0].usable[0].mac.lower(),
                           command)
         self.searchoutput(out,
-                          r"Interface: eth1 %s boot=False"
+                          r"Interface: eth1 %s$"
                           r"\s+Type: public"
                           r"\s+Vendor: generic Model: generic_nic" %
->>>>>>> 6e346612
                           self.net.unknown[0].usable[1].mac.lower(),
                           command)
         self.searchoutput(out,
