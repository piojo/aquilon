--- conflicted
+++ resolved
@@ -652,8 +652,6 @@
                                 "--machine", machine,
                                 "--mac", self.net.tor_net2[netoff].usable[port].mac])
 
-<<<<<<< HEAD
-=======
     def testaddut3c5n5(self):
         self.noouttest(["add", "interface", "--interface", "eth0",
                         "--machine", "ut3c5n5",
@@ -664,9 +662,6 @@
                         "--machine", "np3c5n5",
                         "--mac", self.net.vpls[0].usable[2].mac])
 
-    # FIXME: Missing a test for an interface with comments.
-    # FIXME: Missing a test for adding an interface that already exists.
->>>>>>> 46a4a21f
     # FIXME: Missing a test for a failed DSDB add_host.
     # FIXME: Missing tests around Dell rename hack.
 
