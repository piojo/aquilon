#!/usr/bin/env python2.6
# -*- cpy-indent-level: 4; indent-tabs-mode: nil -*-
# ex: set expandtab softtabstop=4 shiftwidth=4:
#
# Copyright (C) 2011,2012,2013  Contributor
#
# This program is free software; you can redistribute it and/or modify
# it under the terms of the EU DataGrid Software License.  You should
# have received a copy of the license with this program, and the
# license is published at
# http://eu-datagrid.web.cern.ch/eu-datagrid/license.html.
#
# THE FOLLOWING DISCLAIMER APPLIES TO ALL SOFTWARE CODE AND OTHER
# MATERIALS CONTRIBUTED IN CONNECTION WITH THIS PROGRAM.
#
# THIS SOFTWARE IS LICENSED BY THE COPYRIGHT HOLDERS AND CONTRIBUTORS
# "AS IS" AND ANY EXPRESS OR IMPLIED WARRANTIES, INCLUDING, BUT NOT
# LIMITED TO, THE IMPLIED WARRANTIES OF MERCHANTABILITY AND FITNESS
# FOR A PARTICULAR PURPOSE AND ANY WARRANTY OF NON-INFRINGEMENT, ARE
# DISCLAIMED.  IN NO EVENT SHALL THE COPYRIGHT OWNER OR CONTRIBUTORS
# BE LIABLE FOR ANY DIRECT, INDIRECT, INCIDENTAL, SPECIAL, EXEMPLARY,
# OR CONSEQUENTIAL DAMAGES (INCLUDING, BUT NOT LIMITED TO, PROCUREMENT
# OF SUBSTITUTE GOODS OR SERVICES; LOSS OF USE, DATA, OR PROFITS; OR
# BUSINESS INTERRUPTION) HOWEVER CAUSED AND ON ANY THEORY OF
# LIABILITY, WHETHER IN CONTRACT, STRICT LIABILITY, OR TORT (INCLUDING
# NEGLIGENCE OR OTHERWISE) ARISING IN ANY WAY OUT OF THE USE OF THIS
# SOFTWARE, EVEN IF ADVISED OF THE POSSIBILITY OF SUCH DAMAGE. THIS
# SOFTWARE MAY BE REDISTRIBUTED TO OTHERS ONLY BY EFFECTIVELY USING
# THIS OR ANOTHER EQUIVALENT DISCLAIMER AS WELL AS ANY OTHER LICENSE
# TERMS THAT MAY APPLY.
"""Module for testing the add cluster command."""

<<<<<<< HEAD
import os
=======
>>>>>>> 7eb14a6e
import unittest

if __name__ == "__main__":
    import utils
    utils.import_depends()

from brokertest import TestBrokerCommand


class TestAddCluster(TestBrokerCommand):

    def test_00_add_utvcs1(self):
        command = ["add_cluster", "--cluster=utvcs1",
                   "--building=ut",
                   "--domain=unittest", "--down_hosts_threshold=0",
                   "--maint_threshold=1",
                   "--archetype=hacluster", "--personality=vcs-msvcs"]
        self.noouttest(command)

    def test_10_verify_utvcs1(self):
        command = "show cluster --cluster utvcs1"
        out = self.commandtest(command.split(" "))
        default_max = self.config.get("archetype_hacluster",
                                      "max_members_default")
        self.matchoutput(out, "High Availability Cluster: utvcs1", command)
        self.matchoutput(out, "Building: ut", command)
        self.matchoutput(out, "Max members: %s" % default_max, command)
        self.matchoutput(out, "Down Hosts Threshold: 0", command)
        self.matchoutput(out, "Maintenance Threshold: 1", command)
        self.matchoutput(out, "Build Status: build", command)
        self.matchoutput(out, "Personality: vcs-msvcs Archetype: hacluster",
                         command)
        self.matchoutput(out, "Domain: unittest", command)
        self.matchclean(out, "Comments", command)

    def test_10_verify_cat_utvcs1(self):
        obj_cmd, obj, data_cmd, data = self.verify_cat_clusters("utvcs1",
                                                                "hacluster",
                                                                "vcs-msvcs",
                                                                "compute")

        self.matchoutput(data, '"system/cluster/down_hosts_threshold" = 0;',
                         data_cmd)
        self.matchoutput(data, '"system/cluster/down_maint_threshold" = 1;',
                         data_cmd)
        self.matchclean(data, '"system/cluster/down_hosts_as_percent"',
                        data_cmd)
        self.matchclean(data, '"system/cluster/down_maint_as_percent"',
                        data_cmd)
        self.matchclean(data, '"system/cluster/down_hosts_percent"', data_cmd)
        self.matchclean(data, '"system/cluster/down_maint_percent"', data_cmd)

    def test_20_fail_add_existing(self):
        command = ["add_cluster", "--cluster=utvcs1",
                   "--building=ut",
                   "--buildstatus=build",
                   "--domain=unittest", "--down_hosts_threshold=0",
                   "--archetype=hacluster", "--personality=vcs-msvcs"]
        out = self.badrequesttest(command)
        self.matchoutput(out, "Cluster utvcs1 already exists", command)

    def test_20_verify_showall(self):
        command = "show cluster --all"
        out = self.commandtest(command.split(" "))
        self.matchoutput(out, "High Availability Cluster: utvcs1", command)

    def test_20_notfound_cluster(self):
        command = "show cluster --cluster cluster-does-not-exist"
        self.notfoundtest(command.split(" "))

    def test_20_fail_nomanage(self):
        command = ["add_cluster", "--cluster=utvcs2",
                   "--building=ut",
                   "--domain=nomanage", "--down_hosts_threshold=0",
                   "--maint_threshold=1",
                   "--archetype=hacluster", "--personality=vcs-msvcs"]
        out = self.badrequesttest(command)
        self.matchoutput(out, "Adding clusters to domain nomanage "
                         "is not allowed.", command)

    def test_30_verify_plenary_ha_clusterclient(self):
        cluster = "utvcs1"
        plenary = self.plenary_name("cluster", cluster, "client")
        with open(plenary) as f:
            contents = f.read()
        self.matchoutput(contents,
                         '"/system/cluster/name" = "%s";' % cluster,
                         "read %s" % plenary)

    def test_40_add_utgrid1(self):
        command = ["add_cluster", "--cluster=utgrid1",
                   "--building=ut",
                   "--domain=unittest", "--down_hosts_threshold=5%",
                   "--maint_threshold=6%",
                   "--archetype=gridcluster", "--personality=hadoop"]
        self.noouttest(command)

    def get_grid_max(self):
        return self.config.getint("archetype_gridcluster", "max_members_default")

    def test_41_verify_utgrid1(self):
        command = "show cluster --cluster utgrid1"
        out = self.commandtest(command.split(" "))
        self.matchoutput(out, "Grid Cluster: utgrid1", command)
        self.matchoutput(out, "Building: ut", command)
        self.matchoutput(out, "Down Hosts Threshold: 0 (5%)", command)
        self.matchoutput(out, "Maintenance Threshold: 0 (6%)", command)
        self.matchoutput(out, "Build Status: build", command)
        self.matchoutput(out, "Cluster Personality: hadoop Archetype: gridcluster",
                         command)
        self.matchoutput(out, "Domain: unittest", command)
        self.matchclean(out, "Comments", command)
        self.matchoutput(out, "Max members: %d" % self.get_grid_max(), command)

    def test_42_verifycatutgrid1(self):
        obj_cmd, obj, data_cmd, data = self.verify_cat_clusters("utgrid1",
                                                                "gridcluster",
                                                                "hadoop",
                                                                "compute")

        self.matchoutput(data, '"system/cluster/down_hosts_threshold" = 0;',
                         data_cmd)
        self.matchoutput(data, '"system/cluster/down_maint_threshold" = 0;',
                         data_cmd)
        self.matchoutput(data, '"system/cluster/down_hosts_as_percent" = true;',
                         data_cmd)
        self.matchoutput(data, '"system/cluster/down_maint_as_percent" = true;',
                         data_cmd)
        self.matchoutput(data, '"system/cluster/down_hosts_percent" = 5;',
                         data_cmd)
        self.matchoutput(data, '"system/cluster/down_maint_percent" = 6;',
                         data_cmd)

    def test_43_verifyshowutgrid1proto(self):
        command = ["show_cluster", "--cluster=utgrid1", "--format=proto"]
        out = self.commandtest(command)
        clus_list = self.parse_clusters_msg(out, 1)
        cluster = clus_list.clusters[0]
        self.failUnlessEqual(cluster.name, "utgrid1")
        self.failUnlessEqual(cluster.personality.archetype.name, "gridcluster")
        self.failUnlessEqual(cluster.threshold, 5)
        self.failUnlessEqual(cluster.threshold_is_percent, True)
        self.failUnlessEqual(cluster.max_members, self.get_grid_max())

    def test_44_verifyshowall(self):
        command = "show cluster --all"
        out = self.commandtest(command.split(" "))
        self.matchoutput(out, "Grid Cluster: utgrid1", command)
        self.matchoutput(out, "High Availability Cluster: utvcs1", command)

    def test_45_verifyplenary_grid_clusterclient(self):
        plenary = self.plenary_name("cluster", "utgrid1", "client")
        with open(plenary) as f:
            contents = f.read()
        self.matchoutput(contents,
                         '"/system/cluster/name" = "utgrid1";',
                         "read %s" % plenary)

    def test_50_addutstorage1(self):
        # For this cluster, we'll use the default for buildstatus
        # to confirm it does the right thing
        command = ["add_cluster", "--cluster=utstorage1",
                   "--building=ut",
                   "--domain=unittest", "--down_hosts_threshold=0",
                   "--archetype=storagecluster", "--personality=metrocluster"]
        self.noouttest(command)

    def test_51_verifyutstorage1(self):
        command = "show cluster --cluster utstorage1"
        out = self.commandtest(command.split(" "))
        self.matchoutput(out, "Storage Cluster: utstorage1", command)
        self.matchoutput(out, "Building: ut", command)
        self.matchoutput(out, "Down Hosts Threshold: 0", command)
        self.matchoutput(out, "Build Status: build", command)
        self.matchoutput(out, "Cluster Personality: metrocluster Archetype: storagecluster",
                         command)
        self.matchoutput(out, "Domain: unittest", command)
        self.matchclean(out, "Comments", command)

    def test_52_verifycatutstorage1(self):
        # This archetype is non-compilable and should not have a plenary!
        #self.verify_cat_clusters("utstorage1", "storagecluster",
        #                         "metrocluster", "storage")
        command = ["cat", "--cluster", "utstorage1"]
        err = self.internalerrortest(command)
        self.matchoutput(err, "No such file or directory", command)

    def test_53_verifyshowutstorage1proto(self):
        command = ["show_cluster", "--cluster=utstorage1", "--format=proto"]
        out = self.commandtest(command)
        clus_list = self.parse_clusters_msg(out, 1)
        cluster = clus_list.clusters[0]
        self.failUnlessEqual(cluster.name, "utstorage1")
        self.failUnlessEqual(cluster.personality.archetype.name,
                             "storagecluster")
        self.failUnlessEqual(cluster.threshold, 0)
        self.failUnlessEqual(cluster.threshold_is_percent, False)

    def test_54_addutstorage2(self):
        command = ["add_cluster", "--cluster=utstorage2",
                   "--building=ut",
                   "--buildstatus=build",
                   "--archetype=storagecluster", "--personality=metrocluster",
                   "--domain=unittest", "--down_hosts_threshold=1",
                   "--max_members=2",
                   "--comments=Another test storage cluster"]
        self.noouttest(command)

    def test_55_verifyutstorage2(self):
        command = "show cluster --cluster utstorage2"
        out = self.commandtest(command.split(" "))
        self.matchoutput(out, "Storage Cluster: utstorage2", command)
        self.matchoutput(out, "Building: ut", command)
        self.matchoutput(out, "Max members: 2", command)
        self.matchoutput(out, "Down Hosts Threshold: 1", command)
        self.matchoutput(out, "Build Status: build", command)
        self.matchoutput(out, "Personality: metrocluster Archetype: storagecluster",
                         command)
        self.matchoutput(out, "Domain: unittest", command)
        self.matchoutput(out, "Comments: Another test storage cluster", command)

    def test_56_verifycatutstorage2(self):
        # This archetype is non-compilable and should not have a plenary!
        #self.verify_cat_clusters("utstorage2", "storagecluster",
        #                         "metrocluster", "storage")
        command = ["cat", "--cluster", "utstorage2"]
        err = self.internalerrortest(command)
        self.matchoutput(err, "No such file or directory", command)

    def verify_cat_clusters(self, name, archetype, persona, ctype):
        """ generic method to verify common attributes for cat on clusters """
        object_command = ["cat", "--cluster", name]
        object = self.commandtest(object_command)

        self.matchoutput(object, "object template clusters/%s;" % name,
                         object_command)
        self.searchoutput(object,
                          r'variable LOADPATH = list\(\s*"%s"\s*\);' % archetype,
                          object_command)
        self.matchoutput(object, '"/" = create("clusterdata/%s"' % name,
                         object_command)
        self.matchclean(object, 'include { "service', object_command)
        self.matchoutput(object, 'include { "personality/%s/config" };' % persona,
                         object_command)

        self.matchoutput(object,
                         '"/metadata/template/branch/name" = "unittest";',
                         object_command)
        self.matchoutput(object,
                         '"/metadata/template/branch/type" = "domain";',
                         object_command)
        self.matchclean(object,
                        '"/metadata/template/branch/author"',
                        object_command)

        data_command = ["cat", "--cluster", name, "--data"]
        data = self.commandtest(data_command)

        self.matchoutput(data, "structure template clusterdata/%s" % name,
                         data_command)
        self.matchoutput(data, '"system/cluster/name" = "%s";' % name,
                         data_command)
        self.matchoutput(data, '"system/cluster/type" = "%s";' % ctype,
                         data_command)
        self.matchoutput(data, '"system/cluster/sysloc/continent" = "na";',
                         data_command)
        self.matchoutput(data, '"system/cluster/sysloc/city" = "ny";',
                         data_command)
        self.matchoutput(data, '"system/cluster/sysloc/campus" = "ny";',
                         data_command)
        self.matchoutput(data, '"system/cluster/sysloc/building" = "ut";',
                         data_command)
        self.matchoutput(data, '"system/cluster/sysloc/location" = "ut.ny.na";',
                         data_command)
        self.matchoutput(data, '"system/build" = "build";', data_command)
        self.matchclean(data, '"system/cluster/rack/row"', data_command)
        self.matchclean(data, '"system/cluster/rack/column"', data_command)
        self.matchclean(data, '"system/cluster/rack/name"', data_command)
        self.matchclean(data, '"system/cluster/allowed_personalities"', data_command)

        return object_command, object, data_command, data

    def test_57_addutstorages2(self):
        user = self.config.get("unittest", "user")
        command = ["add_cluster", "--cluster=utstorages2",
                   "--building=bu",
                   "--buildstatus=ready",
                   "--archetype=storagecluster", "--personality=metrocluster",
                   "--sandbox=%s/utsandbox" % user, "--down_hosts_threshold=1",
                   "--max_members=2",
                   "--comments=Test storage cluster for sandbox"]
        self.noouttest(command)

if __name__ == '__main__':
    suite = unittest.TestLoader().loadTestsFromTestCase(TestAddCluster)
    unittest.TextTestRunner(verbosity=2).run(suite)<|MERGE_RESOLUTION|>--- conflicted
+++ resolved
@@ -30,10 +30,6 @@
 # TERMS THAT MAY APPLY.
 """Module for testing the add cluster command."""
 
-<<<<<<< HEAD
-import os
-=======
->>>>>>> 7eb14a6e
 import unittest
 
 if __name__ == "__main__":
