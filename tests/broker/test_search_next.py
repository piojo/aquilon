#!/usr/bin/env python2.6
# ex: set expandtab softtabstop=4 shiftwidth=4: -*- cpy-indent-level: 4; indent-tabs-mode: nil -*-
#
# Copyright (C) 2009,2010  Contributor
#
# This program is free software; you can redistribute it and/or modify
# it under the terms of the EU DataGrid Software License.  You should
# have received a copy of the license with this program, and the
# license is published at
# http://eu-datagrid.web.cern.ch/eu-datagrid/license.html.
#
# THE FOLLOWING DISCLAIMER APPLIES TO ALL SOFTWARE CODE AND OTHER
# MATERIALS CONTRIBUTED IN CONNECTION WITH THIS PROGRAM.
#
# THIS SOFTWARE IS LICENSED BY THE COPYRIGHT HOLDERS AND CONTRIBUTORS
# "AS IS" AND ANY EXPRESS OR IMPLIED WARRANTIES, INCLUDING, BUT NOT
# LIMITED TO, THE IMPLIED WARRANTIES OF MERCHANTABILITY AND FITNESS
# FOR A PARTICULAR PURPOSE AND ANY WARRANTY OF NON-INFRINGEMENT, ARE
# DISCLAIMED.  IN NO EVENT SHALL THE COPYRIGHT OWNER OR CONTRIBUTORS
# BE LIABLE FOR ANY DIRECT, INDIRECT, INCIDENTAL, SPECIAL, EXEMPLARY,
# OR CONSEQUENTIAL DAMAGES (INCLUDING, BUT NOT LIMITED TO, PROCUREMENT
# OF SUBSTITUTE GOODS OR SERVICES; LOSS OF USE, DATA, OR PROFITS; OR
# BUSINESS INTERRUPTION) HOWEVER CAUSED AND ON ANY THEORY OF
# LIABILITY, WHETHER IN CONTRACT, STRICT LIABILITY, OR TORT (INCLUDING
# NEGLIGENCE OR OTHERWISE) ARISING IN ANY WAY OUT OF THE USE OF THIS
# SOFTWARE, EVEN IF ADVISED OF THE POSSIBILITY OF SUCH DAMAGE. THIS
# SOFTWARE MAY BE REDISTRIBUTED TO OTHERS ONLY BY EFFECTIVELY USING
# THIS OR ANOTHER EQUIVALENT DISCLAIMER AS WELL AS ANY OTHER LICENSE
# TERMS THAT MAY APPLY.
"""Module for testing the search next command."""

import unittest

if __name__ == "__main__":
    import utils
    utils.import_depends()

from brokertest import TestBrokerCommand


class TestSearchNext(TestBrokerCommand):
    """The methods in this class may need to have their values incremented
       as new objects are added.

    """

    def testshortdefault(self):
        command = ["search_next", "--short=aquilon",
                   "--dns_domain=aqd-unittest.ms.com"]
        out = self.commandtest(command)
        self.matchoutput(out, "aquilon100.aqd-unittest.ms.com", command)

    def testshortnumber(self):
        command = ["search_next", "--number", "--short=aquilon",
                   "--dns_domain=aqd-unittest.ms.com"]
        out = self.commandtest(command)
        self.matchoutput(out, "100", command)
        self.matchclean(out, "aquilon", command)
        self.matchclean(out, ".aqd-unittest.ms.com", command)

    def testshortdefaultmissing(self):
        command = ["search_next", "--short=newseries",
                   "--dns_domain=aqd-unittest.ms.com"]
        out = self.commandtest(command)
        self.matchoutput(out, "newseries1.aqd-unittest.ms.com", command)

    def testshortnumbermissing(self):
        command = ["search_next", "--number", "--short=newseries",
                   "--dns_domain=aqd-unittest.ms.com"]
        out = self.commandtest(command)
        self.matchoutput(out, "1", command)
        self.matchclean(out, "newseries", command)
        self.matchclean(out, ".aqd-unittest.ms.com", command)

    def testmachinedefault(self):
        command = ["search_next", "--machine=evm"]
        out = self.commandtest(command)
        self.matchoutput(out, "evm123", command)

    def testmachinenumber(self):
        command = ["search_next", "--number", "--machine=evm"]
        out = self.commandtest(command)
        self.matchoutput(out, "123", command)
        self.matchclean(out, "evm", command)

    def testmachinedefaultmissing(self):
        command = ["search_next", "--machine=newseries"]
        out = self.commandtest(command)
        self.matchoutput(out, "newseries1", command)

    def testmachinenumbermissing(self):
        command = ["search_next", "--number", "--machine=newseries"]
        out = self.commandtest(command)
        self.matchoutput(out, "1", command)
        self.matchclean(out, "newseries", command)

    def testclusterdefault(self):
        command = ["search_next", "--cluster=utecl"]
        out = self.commandtest(command)
        self.matchoutput(out, "utecl14", command)

<<<<<<< HEAD
    def testclusterfullname(self):
        command = ["search_next", "--fullname", "--cluster=utecl"]
        out = self.commandtest(command)
        self.matchoutput(out, "utecl14", command)

=======
>>>>>>> cfd3c5e5
    def testclusternumber(self):
        command = ["search_next", "--number", "--cluster=utecl"]
        out = self.commandtest(command)
        self.matchoutput(out, "14", command)
        self.matchclean(out, "utecl", command)

    def testclusterdefaultmissing(self):
        command = ["search_next", "--cluster=newseries"]
        out = self.commandtest(command)
        self.matchoutput(out, "newseries1", command)

    def testclusternumbermissing(self):
        command = ["search_next", "--number", "--cluster=newseries"]
        out = self.commandtest(command)
        self.matchoutput(out, "1", command)
        self.matchclean(out, "newseries", command)

    def testmetaclusterdefault(self):
        command = ["search_next", "--metacluster=utmc"]
        out = self.commandtest(command)
        self.matchoutput(out, "utmc8", command)

<<<<<<< HEAD
    def testmetaclusterfullname(self):
        command = ["search_next", "--fullname", "--metacluster=utmc"]
        out = self.commandtest(command)
        self.matchoutput(out, "utmc8", command)

=======
>>>>>>> cfd3c5e5
    def testmetaclusternumber(self):
        command = ["search_next", "--number", "--metacluster=utmc"]
        out = self.commandtest(command)
        self.matchoutput(out, "8", command)
        self.matchclean(out, "utmc", command)

    def testmetaclusterdefaultmissing(self):
        command = ["search_next", "--metacluster=newseries"]
        out = self.commandtest(command)
        self.matchoutput(out, "newseries1", command)

    def testmetaclusternumbermissing(self):
        command = ["search_next", "--number", "--metacluster=newseries"]
        out = self.commandtest(command)
        self.matchoutput(out, "1", command)
        self.matchclean(out, "newseries", command)

    def testnewstart(self):
        command = ["search_next", "--start=9", "--metacluster=newseries"]
        out = self.commandtest(command)
        self.matchoutput(out, "newseries9", command)

    def testpackfull(self):
        command = ["search_next", "--pack", "--metacluster=utmc"]
        out = self.commandtest(command)
        self.matchoutput(out, "utmc8", command)

    def testpacksparse(self):
        command = ["search_next", "--pack", "--start=0", "--metacluster=utmc"]
        out = self.commandtest(command)
        self.matchoutput(out, "utmc0", command)

    def testpackfullstart(self):
        command = ["search_next", "--pack", "--start=2", "--metacluster=utmc"]
        out = self.commandtest(command)
        self.matchoutput(out, "utmc8", command)

    def testpackskiptostart(self):
        command = ["search_next", "--pack", "--start=9", "--metacluster=utmc"]
        out = self.commandtest(command)
        self.matchoutput(out, "utmc9", command)


if __name__=='__main__':
    suite = unittest.TestLoader().loadTestsFromTestCase(TestSearchNext)
    unittest.TextTestRunner(verbosity=2).run(suite)<|MERGE_RESOLUTION|>--- conflicted
+++ resolved
@@ -99,14 +99,6 @@
         out = self.commandtest(command)
         self.matchoutput(out, "utecl14", command)
 
-<<<<<<< HEAD
-    def testclusterfullname(self):
-        command = ["search_next", "--fullname", "--cluster=utecl"]
-        out = self.commandtest(command)
-        self.matchoutput(out, "utecl14", command)
-
-=======
->>>>>>> cfd3c5e5
     def testclusternumber(self):
         command = ["search_next", "--number", "--cluster=utecl"]
         out = self.commandtest(command)
@@ -129,14 +121,6 @@
         out = self.commandtest(command)
         self.matchoutput(out, "utmc8", command)
 
-<<<<<<< HEAD
-    def testmetaclusterfullname(self):
-        command = ["search_next", "--fullname", "--metacluster=utmc"]
-        out = self.commandtest(command)
-        self.matchoutput(out, "utmc8", command)
-
-=======
->>>>>>> cfd3c5e5
     def testmetaclusternumber(self):
         command = ["search_next", "--number", "--metacluster=utmc"]
         out = self.commandtest(command)
