#!/usr/bin/env python2.6
# ex: set expandtab softtabstop=4 shiftwidth=4: -*- cpy-indent-level: 4; indent-tabs-mode: nil -*-
#
# Copyright (C) 2008,2009,2010,2011  Contributor
#
# This program is free software; you can redistribute it and/or modify
# it under the terms of the EU DataGrid Software License.  You should
# have received a copy of the license with this program, and the
# license is published at
# http://eu-datagrid.web.cern.ch/eu-datagrid/license.html.
#
# THE FOLLOWING DISCLAIMER APPLIES TO ALL SOFTWARE CODE AND OTHER
# MATERIALS CONTRIBUTED IN CONNECTION WITH THIS PROGRAM.
#
# THIS SOFTWARE IS LICENSED BY THE COPYRIGHT HOLDERS AND CONTRIBUTORS
# "AS IS" AND ANY EXPRESS OR IMPLIED WARRANTIES, INCLUDING, BUT NOT
# LIMITED TO, THE IMPLIED WARRANTIES OF MERCHANTABILITY AND FITNESS
# FOR A PARTICULAR PURPOSE AND ANY WARRANTY OF NON-INFRINGEMENT, ARE
# DISCLAIMED.  IN NO EVENT SHALL THE COPYRIGHT OWNER OR CONTRIBUTORS
# BE LIABLE FOR ANY DIRECT, INDIRECT, INCIDENTAL, SPECIAL, EXEMPLARY,
# OR CONSEQUENTIAL DAMAGES (INCLUDING, BUT NOT LIMITED TO, PROCUREMENT
# OF SUBSTITUTE GOODS OR SERVICES; LOSS OF USE, DATA, OR PROFITS; OR
# BUSINESS INTERRUPTION) HOWEVER CAUSED AND ON ANY THEORY OF
# LIABILITY, WHETHER IN CONTRACT, STRICT LIABILITY, OR TORT (INCLUDING
# NEGLIGENCE OR OTHERWISE) ARISING IN ANY WAY OUT OF THE USE OF THIS
# SOFTWARE, EVEN IF ADVISED OF THE POSSIBILITY OF SUCH DAMAGE. THIS
# SOFTWARE MAY BE REDISTRIBUTED TO OTHERS ONLY BY EFFECTIVELY USING
# THIS OR ANOTHER EQUIVALENT DISCLAIMER AS WELL AS ANY OTHER LICENSE
# TERMS THAT MAY APPLY.
"""Module for testing the del machine command."""

import unittest

if __name__ == "__main__":
    import utils
    utils.import_depends()

from brokertest import TestBrokerCommand


class TestDelMachine(TestBrokerCommand):

    def testdelut3c5n10(self):
        command = "del machine --machine ut3c5n10"
        self.noouttest(command.split(" "))

    def testverifydelut3c5n10(self):
        command = "show machine --machine ut3c5n10"
        self.notfoundtest(command.split(" "))

    def testdelut3c1n3(self):
        command = "del machine --machine ut3c1n3"
        self.noouttest(command.split(" "))

    def testverifydelut3c1n3(self):
        command = "show machine --machine ut3c1n3"
        self.notfoundtest(command.split(" "))

    def testdelut3c1n4(self):
        command = "del machine --machine ut3c1n4"
        self.noouttest(command.split(" "))

    def testverifydelut3c1n4(self):
        command = "show machine --machine ut3c1n4"
        self.notfoundtest(command.split(" "))

    def testdelut3c1n8(self):
        command = "del machine --machine ut3c1n8"
        self.noouttest(command.split(" "))

    def testdelut3c1n9(self):
        command = "del machine --machine ut3c1n9"
        self.noouttest(command.split(" "))

    def testdelut3s01p1(self):
        command = "del machine --machine ut3s01p1"
        self.noouttest(command.split(" "))

    def testverifydelut3s01p1(self):
        command = "show machine --machine ut3s01p1"
        self.notfoundtest(command.split(" "))

    def testdelut8s02p1(self):
        command = "del machine --machine ut8s02p1"
        self.noouttest(command.split(" "))

    def testverifydelut8s02p1(self):
        command = "show machine --machine ut8s02p1"
        self.notfoundtest(command.split(" "))

    def testdelut8s02p2(self):
        command = "del machine --machine ut8s02p2"
        self.noouttest(command.split(" "))

    def testverifydelut8s02p2(self):
        command = "show machine --machine ut8s02p2"
        self.notfoundtest(command.split(" "))

    def testdelut8s02p3(self):
        command = "del machine --machine ut8s02p3"
        self.noouttest(command.split(" "))

    def testverifydelut8s02p3(self):
        command = "show machine --machine ut8s02p3"
        self.notfoundtest(command.split(" "))

    def testdelut8s02p4(self):
        command = "del machine --machine ut8s02p4"
        self.noouttest(command.split(" "))

    def testverifydelut8s02p4(self):
        command = "show machine --machine ut8s02p4"
        self.notfoundtest(command.split(" "))

    def testdelut8s02p5(self):
        command = "del machine --machine ut8s02p5"
        self.noouttest(command.split(" "))

    def testverifydelut8s02p5(self):
        command = "show machine --machine ut8s02p5"
        self.notfoundtest(command.split(" "))

    def testdelhprack(self):
        for i in range(51, 100):
            port = i - 50
            command = "del machine --machine ut9s03p%d" % port
            self.noouttest(command.split(" "))

    def testverifydelhprack(self):
        for i in range(51, 100):
            port = i - 50
            command = "show machine --machine ut9s03p%d" % port
            self.notfoundtest(command.split(" "))

    def testdelverarirack(self):
        for i in range(101, 150):
            port = i - 100
            command = "del machine --machine ut10s04p%d" % port
            self.noouttest(command.split(" "))

    def testverifydelverarirack(self):
        for i in range(101, 150):
            port = i - 100
            command = "show machine --machine ut10s04p%d" % port
            self.notfoundtest(command.split(" "))

    def testdel10gigracks(self):
        for port in range(1, 13):
            command = "del machine --machine ut11s01p%d" % port
            self.noouttest(command.split(" "))
            command = "del machine --machine ut12s02p%d" % port
            self.noouttest(command.split(" "))

    def testdelharacks(self):
        # Machines for metacluster high availability testing
        for port in range(1, 25):
            for rack in ["ut13", "np13"]:
                machine = "%ss03p%d" % (rack, port)
                self.noouttest(["del_machine", "--machine", machine])

    # FIXME: Add a test for deleting a machine with only auxiliaries.

    def testdelut3c5n2(self):
        self.noouttest(["del", "machine", "--machine", "ut3c5n2"])

    def testdelut3c5n3(self):
        self.noouttest(["del", "machine", "--machine", "ut3c5n3"])

    def testdelut3c5n4(self):
        self.noouttest(["del", "machine", "--machine", "ut3c5n4"])

    def testdelut3c5n5(self):
        self.noouttest(["del", "machine", "--machine", "ut3c5n5"])

    def testdelnp3c5n5(self):
        self.noouttest(["del", "machine", "--machine", "np3c5n5"])

    def testdelut3c5n6(self):
        self.noouttest(["del", "machine", "--machine", "ut3c5n6"])

    def testdeljack(self):
        self.noouttest(["del", "machine", "--machine", "jack"])

    def testdelut3c5n6(self):
        self.noouttest(["del", "machine", "--machine", "ut3c5n6"])

    def testdelut3c5n7(self):
        self.noouttest(["del", "machine", "--machine", "ut3c5n7"])

    def testdelut3c5n8(self):
        self.noouttest(["del", "machine", "--machine", "ut3c5n8"])

<<<<<<< HEAD
    def testdelfiler(self):
        self.noouttest(["del", "machine", "--machine", "filer1"])
=======
    def testdelf5test(self):
        self.noouttest(["del", "machine", "--machine", "f5test"])
>>>>>>> 36107708


if __name__ == '__main__':
    import aquilon.aqdb.depends
    import nose
    suite = unittest.TestLoader().loadTestsFromTestCase(TestDelMachine)

    #unittest.TextTestRunner(verbosity=2).run(suite)
    nose.runmodule()<|MERGE_RESOLUTION|>--- conflicted
+++ resolved
@@ -190,13 +190,11 @@
     def testdelut3c5n8(self):
         self.noouttest(["del", "machine", "--machine", "ut3c5n8"])
 
-<<<<<<< HEAD
     def testdelfiler(self):
         self.noouttest(["del", "machine", "--machine", "filer1"])
-=======
+
     def testdelf5test(self):
         self.noouttest(["del", "machine", "--machine", "f5test"])
->>>>>>> 36107708
 
 
 if __name__ == '__main__':
