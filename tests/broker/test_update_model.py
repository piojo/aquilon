--- conflicted
+++ resolved
@@ -57,13 +57,8 @@
         self.matchoutput(out, "'interface', 'sata',", command)
 
     def test_100_updateexisting(self):
-<<<<<<< HEAD
-        command = ["update_model", "--model=utmedium", "--vendor=utvendor",
-                   "--cpuname=utcpu", "--cpunum=1", "--mem=4096", "--nics=1",
-=======
-        command = ["update_model", "--name=utmedium", "--vendor=utvendor",
+        command = ["update_model", "--model=utmedium", "--vendor=utvendor",
                    "--cpuname=utcpu", "--cpunum=1", "--memory=4096", "--nics=1",
->>>>>>> e2a68585
                    "--disksize=45", "--diskcontroller=scsi"]
         self.noouttest(command)
 
@@ -202,13 +197,8 @@
                          command)
 
     def test_700_failnospecs(self):
-<<<<<<< HEAD
-        command = ["update_model", "--model=utblade", "--vendor=aurora_vendor",
-                   "--mem=8192"]
-=======
-        command = ["update_model", "--name=utblade", "--vendor=aurora_vendor",
+        command = ["update_model", "--model=utblade", "--vendor=aurora_vendor",
                    "--memory=8192"]
->>>>>>> e2a68585
         out = self.badrequesttest(command)
         self.matchoutput(out, "Missing required parameters to store", command)
 
@@ -218,13 +208,8 @@
         self.matchclean(out, "MachineSpecs", command)
 
     def test_800_addspecs(self):
-<<<<<<< HEAD
-        command = ["update_model", "--model=utblade", "--vendor=aurora_vendor",
-                   "--cpuname=utcpu", "--cpunum=2", "--mem=8192",
-=======
-        command = ["update_model", "--name=utblade", "--vendor=aurora_vendor",
+        command = ["update_model", "--model=utblade", "--vendor=aurora_vendor",
                    "--cpuname=utcpu", "--cpunum=2", "--memory=8192",
->>>>>>> e2a68585
                    "--disktype=local", "--diskcontroller=scsi",
                    "--disksize=30", "--nics=2", "--leave_existing"]
         self.noouttest(command)
