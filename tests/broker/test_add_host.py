#!/usr/bin/env python
# -*- cpy-indent-level: 4; indent-tabs-mode: nil -*-
# ex: set expandtab softtabstop=4 shiftwidth=4:
#
# Copyright (C) 2008,2009,2010,2011,2012,2013  Contributor
#
# Licensed under the Apache License, Version 2.0 (the "License");
# you may not use this file except in compliance with the License.
# You may obtain a copy of the License at
#
#     http://www.apache.org/licenses/LICENSE-2.0
#
# Unless required by applicable law or agreed to in writing, software
# distributed under the License is distributed on an "AS IS" BASIS,
# WITHOUT WARRANTIES OR CONDITIONS OF ANY KIND, either express or implied.
# See the License for the specific language governing permissions and
# limitations under the License.
"""Module for testing the add host command."""

if __name__ == "__main__":
    from broker import utils
    utils.import_depends()

import unittest2 as unittest
from broker.brokertest import TestBrokerCommand
from networktest import DummyIP


class TestAddHost(TestBrokerCommand):

    def testaddutnotify(self):
        hostname = self.config.get("unittest", "hostname")
        # We _could_ also look up the real address of the host...
        self.dsdb_expect_add(hostname, "127.0.0.1", "eth0",
                             self.net["unknown0"].usable[19].mac)
        self.noouttest(["add", "host",
                        "--hostname", hostname,
                        "--ip", "127.0.0.1", "--machine", "ut3c5n6",
                        "--domain", "unittest", "--buildstatus", "ready",
                        "--archetype", "aquilon", "--osname", "linux",
                        "--osversion", "5.0.1-x86_64",
                        "--personality", "compileserver"])
        self.noouttest(["bind", "server", "--service", "utnotify",
                        "--instance", "localhost", "--hostname", hostname])

    def testaddunittest02(self):
        ip = self.net["unknown0"].usable[0]
        self.dsdb_expect_add("unittest02.one-nyp.ms.com", ip, "eth0", ip.mac,
                             comments="Some machine comments")
        self.noouttest(["add", "host",
                        "--hostname", "unittest02.one-nyp.ms.com", "--ip", ip,
                        "--machine", "ut3c5n10", "--domain", "unittest",
                        "--buildstatus", "build", "--archetype", "aquilon",
                        "--osname", "linux", "--osversion", "5.0.1-x86_64",
                        "--personality", "compileserver"])
        self.dsdb_verify()

    def testaddafsbynet(self):
        ip = self.net["netsvcmap"].usable[0]
        self.dsdb_expect_add("afs-by-net.aqd-unittest.ms.com", ip, "eth0", ip.mac,
                             comments="For network based service mappings")
        self.noouttest(["add", "host",
                        "--hostname", "afs-by-net.aqd-unittest.ms.com",
                        "--ip", ip,
                        "--machine", "ut3c5n11", "--domain", "unittest",
                        "--buildstatus", "build", "--archetype", "aquilon",
                        "--osname", "linux", "--osversion", "5.0.1-x86_64",
                        "--personality", "compileserver"])
        self.dsdb_verify()

    def testaddnetmappers(self):
        ip = self.net["netperssvcmap"].usable[0]
        self.dsdb_expect_add("netmap-pers.aqd-unittest.ms.com", ip, "eth0", ip.mac,
                             comments="For net/pers based service mappings")
        self.noouttest(["add", "host",
                        "--hostname", "netmap-pers.aqd-unittest.ms.com",
                        "--ip", ip,
                        "--machine", "ut3c5n12", "--domain", "unittest",
                        "--buildstatus", "build", "--archetype", "aquilon",
                        "--osname", "linux", "--osversion", "5.0.1-x86_64",
                        "--personality", "eaitools"])
        self.dsdb_verify()

    def testaddjackhost(self):
        ip = self.net["unknown0"].usable[17]
        self.dsdb_expect_add("jack.cards.example.com", ip, "eth0", ip.mac,
                             comments="interface for jack")
        self.noouttest(["add", "host",
                        "--hostname", "jack.cards.example.com",
                        "--ip", ip, "--grn", "grn:/example/cards",
                        "--machine", "jack", "--domain", "unittest",
                        "--buildstatus", "build", "--archetype", "aquilon",
                        "--osname", "linux", "--osversion", "5.0.1-x86_64",
                        "--personality", "compileserver"])
        self.dsdb_verify()

    def testverifyjackgrn(self):
        command = "show host --hostname jack.cards.example.com"
        out = self.commandtest(command.split(" "))
        self.matchoutput(out, "Owned by GRN: grn:/example/cards", command)
        self.matchoutput(out, "Used by GRN: grn:/example/cards", command)

    def testverifyshowhostjackgrns(self):
        command = ["show_host", "--grns",
                   "--hostname=jack.cards.example.com"]
        (out, err) = self.successtest(command)
        self.matchoutput(out, "Primary Name: jack.cards.example.com [4.2.1.22]", command)
        self.matchoutput(out, "Owned by GRN: grn:/example/cards", command)
        self.matchoutput(out, "Used by GRN: grn:/example/cards [target: esp]", command)

    def testmachinereuse(self):
        ip = self.net["unknown0"].usable[-1]
        command = ["add", "host", "--hostname", "used-already.one-nyp.ms.com",
                   "--ip", ip, "--machine", "ut3c5n10", "--domain", "unittest",
                   "--buildstatus", "build", "--archetype", "aquilon",
                   "--osname", "linux", "--osversion", "5.0.1-x86_64",
                   "--personality", "compileserver"]
        out = self.badrequesttest(command)
        self.matchoutput(out, "Machine ut3c5n10 is already allocated to "
                         "host unittest02.one-nyp.ms.com", command)

    def testverifyaddunittest02(self):
        command = "show host --hostname unittest02.one-nyp.ms.com"
        out = self.commandtest(command.split(" "))
        self.matchoutput(out,
                         "Primary Name: unittest02.one-nyp.ms.com [%s]" %
                         self.net["unknown0"].usable[0],
                         command)
        self.matchoutput(out, "Blade: ut3c5n10", command)
        self.matchoutput(out, "Archetype: aquilon", command)
        self.matchoutput(out, "Personality: compileserver", command)
        self.matchoutput(out, "Domain: unittest", command)
        self.matchoutput(out, "Build Status: build", command)
        self.matchoutput(out, "Operating System: linux", command)
        self.matchoutput(out, "Version: 5.0.1-x86_64", command)
        self.matchoutput(out, "Advertise Status: False", command)

    def testverifyaddafsbynet(self):
        command = "show host --hostname afs-by-net.aqd-unittest.ms.com"
        out = self.commandtest(command.split(" "))
        self.matchoutput(out,
                         "Primary Name: afs-by-net.aqd-unittest.ms.com [%s]" %
                         self.net["netsvcmap"].usable[0],
                         command)
        self.matchoutput(out, "Blade: ut3c5n11", command)
        self.matchoutput(out, "Archetype: aquilon", command)
        self.matchoutput(out, "Personality: compileserver", command)
        self.matchoutput(out, "Domain: unittest", command)
        self.matchoutput(out, "Build Status: build", command)
        self.matchoutput(out, "Operating System: linux", command)
        self.matchoutput(out, "Version: 5.0.1-x86_64", command)
        self.matchoutput(out, "Advertise Status: False", command)

    def testverifyunittest02machine(self):
        command = "show machine --machine ut3c5n10"
        out = self.commandtest(command.split(" "))
        self.matchoutput(out,
                         "Primary Name: unittest02.one-nyp.ms.com [%s]" %
                         self.net["unknown0"].usable[0],
                         command)

    def testverifyaddafsbynetut3c5n11(self):
        command = "show machine --machine ut3c5n11"
        out = self.commandtest(command.split(" "))
        self.matchoutput(out,
                         "Primary Name: afs-by-net.aqd-unittest.ms.com [%s]" %
                         self.net["netsvcmap"].usable[0],
                         command)

    def testverifyaddafsbynetut3c5n12(self):
        command = "show machine --machine ut3c5n12"
        out = self.commandtest(command.split(" "))
        self.matchoutput(out,
                         "Primary Name: netmap-pers.aqd-unittest.ms.com [%s]" %
                         self.net["netperssvcmap"].usable[0],
                         command)

    def testverifyhostdns(self):
        command = "search dns --fqdn unittest02.one-nyp.ms.com"
        out = self.commandtest(command.split(" "))
        self.matchoutput(out, "unittest02.one-nyp.ms.com", command)

    def testshowhostbaddomain(self):
        command = "show host --hostname aquilon00.one-nyp"
        out = self.notfoundtest(command.split(" "))
        self.matchoutput(out, "DNS Domain one-nyp not found.", command)

    def testverifyunittest02proto(self):
        command = "show host --hostname unittest02.one-nyp.ms.com --format proto"
        out = self.commandtest(command.split(" "))
        self.parse_hostlist_msg(out)

    def testaddunittest15(self):
        ip = self.net["tor_net_0"].usable[1]
        self.dsdb_expect_add("unittest15.aqd-unittest.ms.com", ip, "eth0",
                             ip.mac)
        self.noouttest(["add", "host",
                        "--hostname", "unittest15.aqd-unittest.ms.com",
                        "--ipfromsystem", "ut01ga1s02.aqd-unittest.ms.com",
                        "--ipalgorithm", "max",
                        "--osname", "linux", "--osversion", "5.0.1-x86_64",
                        "--machine", "ut8s02p1", "--domain", "unittest",
                        "--buildstatus", "build", "--archetype", "aquilon"])
        self.dsdb_verify()

    def testverifyunittest15(self):
        command = "show host --hostname unittest15.aqd-unittest.ms.com"
        out = self.commandtest(command.split(" "))
        self.matchoutput(out,
                         "Primary Name: unittest15.aqd-unittest.ms.com [%s]" %
                         self.net["tor_net_0"].usable[1],
                         command)
        self.matchoutput(out, "Personality: inventory", command)

    def testaddunittest16bad(self):
        command = ["add", "host",
                   "--hostname", "unittest16.aqd-unittest.ms.com",
                   "--ipfromip", self.net["dyndhcp1"].usable[-1],
                   "--ipalgorithm", "max",
                   "--machine", "ut8s02p2", "--domain", "unittest",
                   "--buildstatus", "build", "--archetype", "aquilon",
                   "--osname", "linux", "--osversion", "5.0.1-x86_64",
                   "--personality", "compileserver"]
        out = self.badrequesttest(command)
        self.matchoutput(out, "Failed to find an IP that is suitable for "
                         "--ipalgorithm=max.  Try an other algorithm as there "
                         "are still some free addresses.",
                         command)

    def testaddunittest16badip(self):
        command = ["add", "host",
                   "--hostname", "unittest16.aqd-unittest.ms.com",
                   "--ip", "not-an-ip-address",
                   "--machine", "ut8s02p2", "--domain", "unittest",
                   "--buildstatus", "build", "--archetype", "aquilon",
                   "--osname", "linux", "--osversion", "5.0.1-x86_64",
                   "--personality", "compileserver"]
        out = self.badrequesttest(command)
        self.matchoutput(out,
                         "Expected an IPv4 address for --ip: "
                         "not-an-ip-address",
                         command)

    def testaddunittest16baddomain(self):
        net = self.net["tor_net_0"]
        command = ["add", "host", "--hostname", "unittest16.aqd-unittest.ms.com",
                   "--ipfromip", net.usable[0], "--ipalgorithm", "lowest",
                   "--machine", "ut8s02p2", "--domain", "nomanage",
                   "--buildstatus", "build", "--archetype", "aquilon",
                   "--osname", "linux", "--osversion", "5.0.1-x86_64",
                   "--personality", "compileserver"]
        out = self.badrequesttest(command)
        self.matchoutput(out, "Adding hosts to domain nomanage "
                         "is not allowed.", command)

    def testaddunittest16good(self):
        net = self.net["tor_net_0"]
        self.dsdb_expect_add("unittest16.aqd-unittest.ms.com", net.usable[2],
                             "eth0", net.usable[2].mac)
        self.noouttest(["add", "host",
                        "--hostname", "unittest16.aqd-unittest.ms.com",
                        "--ipfromip", net.usable[0], "--ipalgorithm", "lowest",
                        "--machine", "ut8s02p2", "--domain", "unittest",
                        "--buildstatus", "build", "--archetype", "aquilon",
                        "--osname", "linux", "--osversion", "5.0.1-x86_64",
                        "--personality", "compileserver"])
        self.dsdb_verify()

    def testverifyunittest16(self):
        command = "show host --hostname unittest16.aqd-unittest.ms.com"
        out = self.commandtest(command.split(" "))
        self.matchoutput(out,
                         "Primary Name: unittest16.aqd-unittest.ms.com [%s]" %
                         self.net["tor_net_0"].usable[2],
                         command)
        self.matchoutput(out, "Personality: compileserver", command)

    #test aquilons default linux/5.0.1-x86_64
    def testaddunittest17(self):
        ip = self.net["tor_net_0"].usable[3]
        self.dsdb_expect_add("unittest17.aqd-unittest.ms.com", ip, "eth0",
                             ip.mac)
        self.noouttest(["add", "host",
                        "--hostname", "unittest17.aqd-unittest.ms.com",
                        "--ipfromsystem", "ut01ga1s02.aqd-unittest.ms.com",
                        "--machine", "ut8s02p3", "--domain", "unittest",
                        "--buildstatus", "build", "--archetype", "aquilon"])
        self.dsdb_verify()

    def testverifyunittest17(self):
        #verifies default os and personality for aquilon
        command = "show host --hostname unittest17.aqd-unittest.ms.com"
        out = self.commandtest(command.split(" "))
        osversion = self.config.get("archetype_aquilon", "default_osversion")
        self.matchoutput(out,
                         "Primary Name: unittest17.aqd-unittest.ms.com [%s]" %
                         self.net["tor_net_0"].usable[3],
                         command)
<<<<<<< HEAD
        self.matchoutput(out,
                         "Template: aquilon/os/linux/%s/config%s" %
                         (osversion, self.template_extension),
                         command)
=======
        self.searchoutput(out,
                          r'Operating System: linux\s*'
                          r'Version: 5\.0\.1-x86_64\s*'
                          r'Archetype: aquilon',
                          command)
>>>>>>> 682ff927
        self.matchoutput(out, "Personality: inventory", command)

    def testaddnointerface(self):
        ip = self.net["unknown0"].usable[-1]
        command = ["add", "host", "--hostname", "unittest03.aqd-unittest.ms.com",
                   "--ip", ip, "--machine", "ut3c1n9",
                   "--domain", "unittest", "--archetype", "aquilon"]
        out = self.badrequesttest(command)
        self.matchoutput(out,
                         "You have specified an IP address for the host, but "
                         "machine unittest03.aqd-unittest.ms.com does not have "
                         "a bootable interface.",
                         command)

    def testpopulatehprackhosts(self):
        # This gives us server1.aqd-unittest.ms.com through server10
        # and aquilon60.aqd-unittest.ms.com through aquilon100
        # It also needs to run *after* the testadd* methods above
        # as some of them rely on a clean IP space for testing the
        # auto-allocation algorithms.
        # I stole the last 2 hp rack hosts for default host
        # aquilon63.aqd-unittest.ms.com & aquilon64.aqd-unittest.ms.com are
        # reserved for manage tests.
        servers = 0
        user = self.config.get("unittest", "user")
        net = self.net["hp_eth0"]
        for i in range(51, 100):
            if servers < 10:
                servers += 1
                hostname = "server%d.aqd-unittest.ms.com" % servers
            else:
                hostname = "aquilon%d.aqd-unittest.ms.com" % i
            port = i - 50
            self.dsdb_expect_add(hostname, net.usable[port], "eth0",
                                 net.usable[port].mac)
            command = ["add", "host", "--hostname", hostname,
                       "--ip", net.usable[port],
                       "--machine", "ut9s03p%d" % port,
                       "--sandbox", "%s/utsandbox" % user,
                       "--buildstatus", "build",
                       "--osname", "linux", "--osversion", "5.0.1-x86_64",
                       "--archetype", "aquilon", "--personality", "inventory"]
            self.noouttest(command)
        self.dsdb_verify()

    def testpopulateverarirackhosts(self):
        # These are used in add_virtual_hardware:
        # evh1.aqd-unittest.ms.com
        # evh2.aqd-unittest.ms.com
        # evh3.aqd-unittest.ms.com
        # evh4.aqd-unittest.ms.com
        # evh5.aqd-unittest.ms.com
        # evh6.aqd-unittest.ms.com
        # evh7.aqd-unittest.ms.com
        # evh8.aqd-unittest.ms.com
        # evh9.aqd-unittest.ms.com
        # This is used for utmc7 and update_machine testing:
        # evh10.aqd-unittest.ms.com
        # The other hosts are left for future use.
        net = self.net["verari_eth0"]
        for i in range(101, 111):
            port = i - 100
            hostname = "evh%d.aqd-unittest.ms.com" % port
            self.dsdb_expect_add(hostname, net.usable[port], "eth0",
                                 net.usable[port].mac)
            command = ["add", "host", "--hostname", hostname,
                       "--ip", net.usable[port],
                       "--machine", "ut10s04p%d" % port,
                       "--domain", "unittest", "--buildstatus", "build",
                       "--osname", "esxi", "--osversion", "4.0.0",
                       "--archetype", "vmhost", "--personality", "vulcan-1g-desktop-prod"]
            self.noouttest(command)
        self.dsdb_verify()

    def testpopulate10gigrackhosts(self):
        # Assuming evh11 - evh50 will eventually be claimed above.
        net = self.net["vmotion_net"]
        for i in range(1, 25):
            hostname = "evh%d.aqd-unittest.ms.com" % (i + 50)
            if i < 13:
                port = i
                machine = "ut11s01p%d" % port
            else:
                port = i - 12
                machine = "ut12s02p%d" % port
            self.dsdb_expect_add(hostname, net.usable[i + 1], "eth0",
                                 net.usable[i + 1].mac)
            command = ["add", "host", "--hostname", hostname, "--autoip",
                       "--machine", machine,
                       "--domain", "unittest", "--buildstatus", "build",
                       "--osname", "esxi", "--osversion", "4.0.0",
                       "--archetype", "vmhost", "--personality", "vulcan-1g-desktop-prod"]
            self.noouttest(command)
        self.dsdb_verify()

    def testpopulate_esx_bcp_clusterhosts(self):
        utnet = self.net["esx_bcp_ut"]
        npnet = self.net["esx_bcp_np"]
        for i in range(25, 49):
            port = i - 24

            hostname = "evh%d.aqd-unittest.ms.com" % (i + 50)
            machine = "ut13s03p%d" % port
            self.dsdb_expect_add(hostname, utnet.usable[port], "eth0",
                                 utnet.usable[port].mac)
            command = ["add", "host", "--hostname", hostname, "--autoip",
                       "--machine", machine,
                       "--domain", "unittest", "--buildstatus", "build",
                       "--osname", "esxi", "--osversion", "4.0.0",
                       "--archetype", "vmhost", "--personality", "vulcan-1g-desktop-prod"]
            self.noouttest(command)

            hostname = "evh%d.one-nyp.ms.com" % (i + 50)
            machine = "np13s03p%d" % port
            self.dsdb_expect_add(hostname, npnet.usable[port], "eth0",
                                 npnet.usable[port].mac)
            command = ["add", "host", "--hostname", hostname, "--autoip",
                       "--machine", machine,
                       "--domain", "unittest", "--buildstatus", "build",
                       "--osname", "esxi", "--osversion", "4.0.0",
                       "--archetype", "vmhost", "--personality", "vulcan-1g-desktop-prod"]
            self.noouttest(command)
        self.dsdb_verify()

    def testverifyshowhostgrns(self):
        command = ["show_host", "--grns",
                   "--hostname=unittest02.one-nyp.ms.com"]
        (out, err) = self.successtest(command)
        self.matchoutput(out, "Owned by GRN: grn:/ms/ei/aquilon/unittest [inherited]", command)
        self.matchoutput(out, "Used by GRN: grn:/ms/ei/aquilon/unittest [target: esp] [inherited]", command)

    def testverifyshowhostprotogrns(self):
        command = ["show_host", "--format=proto", "--grns",
                   "--hostname=unittest02.one-nyp.ms.com"]
        (out, err) = self.successtest(command)
        self.assertEmptyErr(err, command)
        hostlist = self.parse_hostlist_msg(out, expect=1)
        host = hostlist.hosts[0]
        self.assertEqual(host.hostname, "unittest02.one-nyp.ms.com")
        self.assertEqual(host.personality.archetype.name, "aquilon")
        self.assertEqual(host.personality.name, "compileserver")
        self.assertEqual(host.personality.host_environment, "dev")
        self.assertEqual(host.domain.name, "unittest")
        self.assertEqual(host.owner_eonid, 3)
        self.assertEqual(host.eonid_maps[0].target, 'esp')
        self.assertEqual(host.eonid_maps[0].eonid, 3)
        self.assertEqual(host.personality.owner_eonid, 3)
        self.assertEqual(host.personality.eonid_maps[0].target, 'esp')
        self.assertEqual(host.personality.eonid_maps[0].eonid, 3)

    def testverifyshowhostproto(self):
        # We had a bug where a dangling interface with no IP address
        # assigned would cause show host --format=proto to fail...
        command = ["show_host", "--format=proto",
                   "--hostname=evh1.aqd-unittest.ms.com"]
        (out, err) = self.successtest(command)
        self.assertEmptyErr(err, command)
        hostlist = self.parse_hostlist_msg(out, expect=1)
        host = hostlist.hosts[0]
        self.assertEqual(host.fqdn, "evh1.aqd-unittest.ms.com")
        self.assertEqual(host.archetype.name, "vmhost")
        self.assertEqual(host.operating_system.archetype.name, "vmhost")
        self.assertEqual(host.operating_system.name, "esxi")
        self.assertEqual(host.operating_system.version, "4.0.0")
        self.assertEqual(host.ip, str(self.net["verari_eth0"].usable[1]))
        self.assertEqual(host.machine.name, "ut10s04p1")
        self.assertEqual(len(host.machine.interfaces), 2)
        self.assertEqual(host.machine.location.name, 'ut10')
        self.assertEqual(' '.join(['%s:%s' % (str(loc.location_type),
                                              str(loc.name))
                                   for loc in host.machine.location.parents]),
                         "company:ms hub:ny continent:na country:us "
                         "campus:ny city:ny building:ut")
        for i in host.machine.interfaces:
            if i.device == 'eth0':
                self.assertEqual(i.ip, str(self.net["verari_eth0"].usable[1]))
                # We're not using this field anymore...
                self.assertEqual(i.network_id, 0)
            elif i.device == 'eth1':
                self.assertEqual(i.ip, "")
                self.assertEqual(i.network_id, 0)
            else:
                self.fail("Unrecognized interface '%s'" % i.device)

    def testaddhostnousefularchetype(self):
        command = ["add", "host", "--archetype", "filer",
                   "--hostname", "unittest01.one-nyp.ms.com",
                   "--ip", self.net["unknown0"].usable[10],
                   "--domain", "unittest", "--machine", "ut3c1n4"]
        out = self.badrequesttest(command)
        self.matchoutput(out, "Can not determine a sensible default OS", command)

    def testaddccisshost(self):
        ip = self.net["unknown0"].usable[18]
        self.dsdb_expect_add("unittest18.aqd-unittest.ms.com", ip, "eth0",
                             ip.mac)
        command = ["add", "host", "--archetype", "aquilon",
                   "--hostname", "unittest18.aqd-unittest.ms.com", "--ip", ip,
                   "--domain", "unittest", "--machine", "ut3c1n8"]
        self.noouttest(command)
        self.dsdb_verify()

    def testaddfiler(self):
        ip = self.net["vm_storage_net"].usable[25]
        self.dsdb_expect_add("filer1.ms.com", ip, "v0")
        command = ["add", "host", "--archetype", "filer",
                   "--hostname", "filer1.ms.com", "--ip", ip,
                   "--domain", "unittest", "--machine", "filer1",
                   "--osname=ontap", "--osversion=7.3.3p1"]
        self.noouttest(command)
        self.dsdb_verify()

    #test aurora and windows defaults now
    def testaddauroradefaultos(self):
        ip = self.net["utpgsw0-v710"].usable[-1]
        self.dsdb_expect("show_host -host_name test-aurora-default-os")
        self.noouttest(["add", "host", "--archetype", "aurora",
                        "--hostname", "test-aurora-default-os.ms.com",
                        "--ip", ip, "--domain", "ny-prod", "--machine",
                        "ut8s02p4"])
        self.dsdb_verify()

    def testverifyaddauroradefaultos(self):
        command = "show host --hostname test-aurora-default-os.ms.com"
        out = self.commandtest(command.split(" "))
        self.matchoutput(out, "Primary Name: test-aurora-default-os.ms.com", command)
        self.matchoutput(out, "Archetype: aurora", command)
        self.matchoutput(out, "Personality: generic", command)
        self.matchoutput(out, "Domain: ny-prod", command)
        self.searchoutput(out,
                          r'Operating System: linux\s*'
                          r'Version: generic\s*'
                          r'Archetype: aurora',
                          command)

    def testaddwindowsefaultos(self):
        ip = self.net["utpgsw0-v710"].usable[-2]
        self.dsdb_expect_add("test-windows-default-os.msad.ms.com", ip,
                             "eth0", self.net["tor_net_0"].usable[5].mac)
        self.noouttest(["add", "host", "--archetype", "windows",
                        "--hostname", "test-windows-default-os.msad.ms.com",
                        "--ip", ip, "--domain", "ny-prod",
                        "--machine", "ut8s02p5"])
        self.dsdb_verify()

    def testverifyaddwindowsdefaultos(self):
        command = "show host --hostname test-windows-default-os.msad.ms.com"
        out = self.commandtest(command.split(" "))
        self.matchoutput(out, "Primary Name: test-windows-default-os.msad.ms.com", command)
        self.matchoutput(out, "Archetype: windows", command)
        self.matchoutput(out, "Personality: generic", command)
        self.matchoutput(out, "Domain: ny-prod", command)
        self.searchoutput(out,
                          r'Operating System: windows\s*'
                          r'Version: generic\s*'
                          r'Archetype: windows',
                          command)

    def testaddf5(self):
        # The IP address is also a /32 network
        ip = self.net["f5test"].ip
        self.dsdb_expect_add("f5test.aqd-unittest.ms.com", ip, "eth0",
                             DummyIP(ip).mac)
        command = ["add", "host", "--hostname", "f5test.aqd-unittest.ms.com",
                   "--machine", "f5test", "--ip", ip,
                   "--archetype", "f5", "--domain", "unittest",
                   "--osname", "f5", "--osversion", "generic"]
        self.noouttest(command)
        self.dsdb_verify()

    def testverifyhostall(self):
        command = ["show", "host", "--all"]
        out = self.commandtest(command)
        self.matchoutput(out, "afs-by-net.aqd-unittest.ms.com", command)
        self.matchoutput(out, "unittest02.one-nyp.ms.com", command)
        self.matchoutput(out, "unittest15.aqd-unittest.ms.com", command)
        self.matchoutput(out, "unittest16.aqd-unittest.ms.com", command)
        self.matchoutput(out, "unittest17.aqd-unittest.ms.com", command)
        self.matchoutput(out, "server1.aqd-unittest.ms.com", command)
        self.matchoutput(out, "aquilon61.aqd-unittest.ms.com", command)
        self.matchoutput(out, "evh1.aqd-unittest.ms.com", command)
        self.matchoutput(out, "evh51.aqd-unittest.ms.com", command)
        self.matchoutput(out, "test-aurora-default-os.ms.com", command)
        self.matchoutput(out, "test-windows-default-os.msad.ms.com", command)
        self.matchoutput(out, "filer1.ms.com", command)
        self.matchoutput(out, "f5test.aqd-unittest.ms.com", command)


if __name__ == '__main__':
    suite = unittest.TestLoader().loadTestsFromTestCase(TestAddHost)
    unittest.TextTestRunner(verbosity=2).run(suite)<|MERGE_RESOLUTION|>--- conflicted
+++ resolved
@@ -296,18 +296,11 @@
                          "Primary Name: unittest17.aqd-unittest.ms.com [%s]" %
                          self.net["tor_net_0"].usable[3],
                          command)
-<<<<<<< HEAD
-        self.matchoutput(out,
-                         "Template: aquilon/os/linux/%s/config%s" %
-                         (osversion, self.template_extension),
-                         command)
-=======
         self.searchoutput(out,
                           r'Operating System: linux\s*'
-                          r'Version: 5\.0\.1-x86_64\s*'
+                          r'Version: 6\.0\-x86_64\s*'
                           r'Archetype: aquilon',
                           command)
->>>>>>> 682ff927
         self.matchoutput(out, "Personality: inventory", command)
 
     def testaddnointerface(self):
