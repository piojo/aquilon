--- conflicted
+++ resolved
@@ -40,7 +40,6 @@
         out = self.commandtest(command.split(" "))
         self.matchoutput(out, "Hostname: unittest02.one-nyp.ms.com", command)
 
-<<<<<<< HEAD
     def testshowhostbaddomain(self):
         command = "show host --hostname aquilon00.one-nyp"
         out = self.notfoundtest(command.split(" "))
@@ -48,12 +47,10 @@
                 "DNS domain 'one-nyp' for 'aquilon00.one-nyp' not found",
                 command)
 
-=======
     def testverifyunittest02proto(self):
         command = "show host --hostname unittest02.one-nyp.ms.com --format proto"
         out = self.commandtest(command.split(" "))
         self.parse_hostlist_msg(out)
->>>>>>> 7ff66f99
 
 if __name__=='__main__':
     suite = unittest.TestLoader().loadTestsFromTestCase(TestAddHost)
