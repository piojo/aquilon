--- conflicted
+++ resolved
@@ -43,11 +43,7 @@
     """ Wraps connections to DSDB """
     def __init__(self, fake=False, *args, **kw):
 
-<<<<<<< HEAD
         #TODO: failover support
-=======
-#TODO: failover support
->>>>>>> f9e615fb
         self.region = (os.environ.get('SYS_REGION') or None)
         if self.region == 'eu':
             self.dsn = 'LNP_DSDB11'
@@ -60,12 +56,8 @@
         assert self.dsn
 
         self.syb = Sybase.connect(self.dsn, 'dsdb_guest', 'dsdb_guest',
-<<<<<<< HEAD
                                   'dsdb', auto_commit = '0')
-=======
-                                  'dsdb', datetime = 'auto', auto_commit = '0')
         assert self.syb._is_connected
->>>>>>> f9e615fb
 
     def run_query(self,sql):
         """Runs query sql. Note use runSybaseProc to call a stored procedure.
@@ -97,7 +89,6 @@
             #we're not raising this b/c it means you have
             #to import Sybase everywhere... reconsider this
 
-<<<<<<< HEAD
     def dump(self, data_type, *args, **kw):
         sql = dt[data_type]
 
@@ -106,20 +97,6 @@
             if not campus:
                 raise ValueError('buildings_by_campus requires campus kwarg')
             sql += "'%s'"% (campus)
-
-=======
-
-
-    def dump(self, data_type, *args, **kw):
-        sql = dt[data_type]
-
-        if data_type == 'buildings_by_campus':
-            campus=kw.pop('campus')
-            if not campus:
-                raise ValueError('buildings_by_campus requires campus kwarg')
-            sql += "'%s'"% (campus)
-
->>>>>>> f9e615fb
         try:
             return self.run_query(sql).fetchall()
         except Exception,e:
