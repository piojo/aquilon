# ex: set expandtab softtabstop=4 shiftwidth=4: -*- cpy-indent-level: 4; indent-tabs-mode: nil -*-
# Copyright (C) 2008 Morgan Stanley
#
# This module is part of Aquilon
"""Contains the logic for `aq make aquilon`."""


from os import path as os_path, environ as os_environ
from tempfile import mkdtemp
from socket import gethostbyname

from aquilon.exceptions_ import (ProcessException, DetailedProcessException,
                                 ArgumentError, NameServiceError, AquilonError)
from aquilon.server.broker import BrokerCommand
from aquilon.server.dbwrappers.cfg_path import get_cfg_path
from aquilon.server.dbwrappers.host import hostname_to_host
from aquilon.server.dbwrappers.service_instance import choose_service_instance
from aquilon.server.dbwrappers.status import get_status
from aquilon.aqdb.cfg.cfg_path import CfgPath
from aquilon.aqdb.cfg.tld import Tld
from aquilon.aqdb.sy.build_item import BuildItem
from aquilon.server.templates.domain import TemplateDomain
from aquilon.server.templates.base import compileLock, compileRelease
from aquilon.server.templates.host import PlenaryHost

class CommandMakeAquilon(BrokerCommand):

    required_parameters = ["hostname", "os", "personality"]

    def render(self, session, hostname, os, personality, buildstatus,
               user, **arguments):
        dbhost = hostname_to_host(session, hostname)
        domdir = self.config.get("broker", "builddir") + "/domains/%s/profiles"%dbhost.domain.name

        # Right now configuration won't work if the host doesn't resolve.  If/when aii is fixed, this should
        # be change to a warning.  The check should only be made in prod though (which also means there's no unittest)
        if self.config.get("broker", "environment") == "prod":
            try:
                gethostbyname(dbhost.fqdn)
            except Exception, e:
                raise NameServiceError("Could not (yet) resolve the name for %s externally, so a build would fail.  Please try again later.  Exact error: %s" %
                        (dbhost.fqdn, e))

        # This could be smarter... maybe go ahead and allow conversion to
        # the aquilon archetype if everything below succeeds.  For now,
        # keeping it simple.
        if dbhost.archetype.name != 'aquilon':
            raise ArgumentError("Host %s has archetype %s, needs to be aquilon for command to succeed." %
                    (hostname, dbhost.archetype.name))

<<<<<<< HEAD

        # We grab a template compile lock over this whole operation,
        # which means that we will wait until any outstanding compiles
        # have completed before we start modifying files within template
        # domains.
        old_content = None
        try:
            compileLock()
            plenary_host = PlenaryHost(dbhost)

            try:
                old_content = plenary_host.read(domdir)
            except IOError, e: 
                # Sigh, it's an IOError if the file doesn't exist.
                old_content = None
            
            # Currently, for the Host to be created it *must* be associated with
            # a Machine already.  If that ever changes, need to check here and
            # bail if dbhost.machine does not exist.

            # Need to get all the BuildItem objects for this host.
            # They should include:
            # - exactly one OS
            # - exactly one personality
            # And may include:
            # - many services
            # - many features?

            if os:
                dbos = get_cfg_path(session, "os", os)
                dbos_bi = session.query(BuildItem).filter_by(host=dbhost).join(
                    'cfg_path').filter_by(tld=dbos.tld).first()
                if dbos_bi:
                    dbos_bi.cfg_path = dbos
                else:
                    # FIXME: This could fail if there is already an item at 0
                    dbos_bi = BuildItem(host=dbhost, cfg_path=dbos, position=0)
                session.save_or_update(dbos_bi)

            if personality:
                dbpersonality = get_cfg_path(session, "personality", personality)
                dbpersonality_bi = session.query(BuildItem).filter_by(host=dbhost).join(
                    'cfg_path').filter_by(tld=dbpersonality.tld).first()
                if dbpersonality_bi:
                    dbpersonality_bi.cfg_path = dbpersonality
                else:
                    # FIXME: This could fail if there is already an item at 1
                    dbpersonality_bi = BuildItem(host=dbhost,
                            cfg_path=dbpersonality, position=1)
                session.save_or_update(dbpersonality_bi)

            if buildstatus:
                dbstatus = get_status(session, buildstatus)
                dbhost.status = dbstatus
                session.update(dbhost)

            session.flush()
            session.refresh(dbhost)
            dbservice_tld = session.query(Tld).filter_by(type='service').one()
            for item in dbhost.archetype.service_list:
                dbservice_bi = session.query(BuildItem).filter_by(
                        host=dbhost).join('cfg_path').filter_by(
                        tld=dbservice_tld).filter(CfgPath.relative_path.like(
                        item.service.name + '/%')).first()
                if dbservice_bi:
                    continue
                dbinstance = choose_service_instance(session, dbhost, item.service)
                dbservice_bi = BuildItem(host=dbhost, cfg_path=dbinstance.cfg_path,
                        position=3)
                dbhost.templates.append(dbservice_bi)
                dbhost.templates._reorder()
                session.save(dbservice_bi)

            session.flush()
            session.refresh(dbhost)
            session.refresh(dbhost.machine)
            
            plenary_host.write(domdir, locked=True)
            
            td = TemplateDomain(dbhost.domain)
            out = td.compile(session, only=dbhost, locked=True)

        except:
            # If this was a change, then we need to revert the plenary,
            # to avoid this domain being un-compilable in the future.
            # If this was a new file, we can just remove the plenary.
            if (old_content is None):
                plenary_host.remove(domdir, locked=True)
            else:
                # this method corrupts the mtime, which will cause this
                # host to be compiled next time from a normal "make".
                plenary_host.write(domdir, locked=True, content=old_content)

            # Okay, cleaned up templates, make sure the caller knows
            # we've aborted so that DB can be appropriately rollback'd.
            raise

        finally:
            compileRelease()

        return out

=======
        # Currently, for the Host to be created it *must* be associated with
        # a Machine already.  If that ever changes, need to check here and
        # bail if dbhost.machine does not exist.

        # Need to get all the BuildItem objects for this host.
        # They should include:
        # - exactly one OS
        # - exactly one personality
        # And may include:
        # - many services
        # - many features?

        if os:
            dbos = get_cfg_path(session, "os", os)
            dbos_bi = session.query(BuildItem).filter_by(host=dbhost).join(
                'cfg_path').filter_by(tld=dbos.tld).first()
            if dbos_bi:
                dbos_bi.cfg_path = dbos
            else:
                # FIXME: This could fail if there is already an item at 0
                dbos_bi = BuildItem(host=dbhost, cfg_path=dbos, position=0)
            session.add(dbos_bi)

        if personality:
            dbpersonality = get_cfg_path(session, "personality", personality)
            dbpersonality_bi = session.query(BuildItem).filter_by(host=dbhost).join(
                'cfg_path').filter_by(tld=dbpersonality.tld).first()
            if dbpersonality_bi:
                dbpersonality_bi.cfg_path = dbpersonality
            else:
                # FIXME: This could fail if there is already an item at 1
                dbpersonality_bi = BuildItem(host=dbhost,
                        cfg_path=dbpersonality, position=1)
            session.add(dbpersonality_bi)

        if buildstatus:
            dbstatus = get_status(session, buildstatus)
            dbhost.status = dbstatus
            session.add(dbhost)

        session.flush()
        session.refresh(dbhost)
        dbservice_tld = session.query(Tld).filter_by(type='service').one()
        for item in dbhost.archetype.service_list:
            dbservice_bi = session.query(BuildItem).filter_by(
                    host=dbhost).join('cfg_path').filter_by(
                    tld=dbservice_tld).filter(CfgPath.relative_path.like(
                    item.service.name + '/%')).first()
            if dbservice_bi:
                continue
            dbinstance = choose_service_instance(session, dbhost, item.service)
            max_position = session.query(BuildItem).count() + 1
            dbservice_bi = BuildItem(host=dbhost, cfg_path=dbinstance.cfg_path,
                    position=max_position)
            dbhost.templates.append(dbservice_bi)
            dbhost.templates._reorder()
            session.add(dbservice_bi)

        session.flush()
        session.refresh(dbhost)
        session.refresh(dbhost.machine)

        td = TemplateDomain()
        return td.compile(session, dbhost.domain, user, only=dbhost)
>>>>>>> 3209b3ba
<|MERGE_RESOLUTION|>--- conflicted
+++ resolved
@@ -48,8 +48,6 @@
             raise ArgumentError("Host %s has archetype %s, needs to be aquilon for command to succeed." %
                     (hostname, dbhost.archetype.name))
 
-<<<<<<< HEAD
-
         # We grab a template compile lock over this whole operation,
         # which means that we will wait until any outstanding compiles
         # have completed before we start modifying files within template
@@ -86,7 +84,7 @@
                 else:
                     # FIXME: This could fail if there is already an item at 0
                     dbos_bi = BuildItem(host=dbhost, cfg_path=dbos, position=0)
-                session.save_or_update(dbos_bi)
+                session.add(dbos_bi)
 
             if personality:
                 dbpersonality = get_cfg_path(session, "personality", personality)
@@ -98,12 +96,12 @@
                     # FIXME: This could fail if there is already an item at 1
                     dbpersonality_bi = BuildItem(host=dbhost,
                             cfg_path=dbpersonality, position=1)
-                session.save_or_update(dbpersonality_bi)
+                session.add(dbpersonality_bi)
 
             if buildstatus:
                 dbstatus = get_status(session, buildstatus)
                 dbhost.status = dbstatus
-                session.update(dbhost)
+                session.add(dbhost)
 
             session.flush()
             session.refresh(dbhost)
@@ -116,11 +114,12 @@
                 if dbservice_bi:
                     continue
                 dbinstance = choose_service_instance(session, dbhost, item.service)
+                max_position = session.query(BuildItem).count() + 1
                 dbservice_bi = BuildItem(host=dbhost, cfg_path=dbinstance.cfg_path,
-                        position=3)
+                        position=max_position)
                 dbhost.templates.append(dbservice_bi)
                 dbhost.templates._reorder()
-                session.save(dbservice_bi)
+                session.add(dbservice_bi)
 
             session.flush()
             session.refresh(dbhost)
@@ -151,69 +150,3 @@
 
         return out
 
-=======
-        # Currently, for the Host to be created it *must* be associated with
-        # a Machine already.  If that ever changes, need to check here and
-        # bail if dbhost.machine does not exist.
-
-        # Need to get all the BuildItem objects for this host.
-        # They should include:
-        # - exactly one OS
-        # - exactly one personality
-        # And may include:
-        # - many services
-        # - many features?
-
-        if os:
-            dbos = get_cfg_path(session, "os", os)
-            dbos_bi = session.query(BuildItem).filter_by(host=dbhost).join(
-                'cfg_path').filter_by(tld=dbos.tld).first()
-            if dbos_bi:
-                dbos_bi.cfg_path = dbos
-            else:
-                # FIXME: This could fail if there is already an item at 0
-                dbos_bi = BuildItem(host=dbhost, cfg_path=dbos, position=0)
-            session.add(dbos_bi)
-
-        if personality:
-            dbpersonality = get_cfg_path(session, "personality", personality)
-            dbpersonality_bi = session.query(BuildItem).filter_by(host=dbhost).join(
-                'cfg_path').filter_by(tld=dbpersonality.tld).first()
-            if dbpersonality_bi:
-                dbpersonality_bi.cfg_path = dbpersonality
-            else:
-                # FIXME: This could fail if there is already an item at 1
-                dbpersonality_bi = BuildItem(host=dbhost,
-                        cfg_path=dbpersonality, position=1)
-            session.add(dbpersonality_bi)
-
-        if buildstatus:
-            dbstatus = get_status(session, buildstatus)
-            dbhost.status = dbstatus
-            session.add(dbhost)
-
-        session.flush()
-        session.refresh(dbhost)
-        dbservice_tld = session.query(Tld).filter_by(type='service').one()
-        for item in dbhost.archetype.service_list:
-            dbservice_bi = session.query(BuildItem).filter_by(
-                    host=dbhost).join('cfg_path').filter_by(
-                    tld=dbservice_tld).filter(CfgPath.relative_path.like(
-                    item.service.name + '/%')).first()
-            if dbservice_bi:
-                continue
-            dbinstance = choose_service_instance(session, dbhost, item.service)
-            max_position = session.query(BuildItem).count() + 1
-            dbservice_bi = BuildItem(host=dbhost, cfg_path=dbinstance.cfg_path,
-                    position=max_position)
-            dbhost.templates.append(dbservice_bi)
-            dbhost.templates._reorder()
-            session.add(dbservice_bi)
-
-        session.flush()
-        session.refresh(dbhost)
-        session.refresh(dbhost.machine)
-
-        td = TemplateDomain()
-        return td.compile(session, dbhost.domain, user, only=dbhost)
->>>>>>> 3209b3ba
