--- conflicted
+++ resolved
@@ -17,8 +17,3 @@
     def render(self, **arguments):
         return "pong"
 
-<<<<<<< HEAD
-=======
-
-#if __name__=='__main__':
->>>>>>> 05634ad2
