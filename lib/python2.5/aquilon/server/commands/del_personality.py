--- conflicted
+++ resolved
@@ -41,8 +41,3 @@
         session.flush();
         return
 
-<<<<<<< HEAD
-=======
-
-#if __name__=='__main__':
->>>>>>> 05634ad2
