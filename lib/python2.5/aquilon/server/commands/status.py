# ex: set expandtab softtabstop=4 shiftwidth=4: -*- cpy-indent-level: 4; indent-tabs-mode: nil -*-
# Copyright (C) 2008 Morgan Stanley
#
# This module is part of Aquilon
"""Contains the logic for `aq status`."""


from aquilon.server.broker import BrokerCommand
from aquilon.server.dbwrappers.user_principal import (
        get_or_create_user_principal)


class CommandStatus(BrokerCommand):

    requires_format = True

    def render(self, session, user, **arguments):
        stat = []
        stat.append("Aquilon Broker %s" % self.config.get("broker", "version"))
        stat.append("Server: %s" % self.config.get("broker", "servername"))
        stat.append("Database: %s" % self.config.get("database", "dsn"))
        dbuser = get_or_create_user_principal(session, user)
        if dbuser:
            stat.append("Connected as: %s [%s]" % (dbuser, dbuser.role.name))
        return stat

<<<<<<< HEAD
=======

#if __name__=='__main__':
>>>>>>> 05634ad2
<|MERGE_RESOLUTION|>--- conflicted
+++ resolved
@@ -24,8 +24,3 @@
             stat.append("Connected as: %s [%s]" % (dbuser, dbuser.role.name))
         return stat
 
-<<<<<<< HEAD
-=======
-
-#if __name__=='__main__':
->>>>>>> 05634ad2
