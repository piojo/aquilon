--- conflicted
+++ resolved
@@ -11,14 +11,10 @@
 from aquilon.server.broker import BrokerCommand
 from aquilon.server.dbwrappers.personality import get_personality
 from aquilon.server.dbwrappers.archetype import get_archetype
-<<<<<<< HEAD
 from aquilon.aqdb.model import Personality
-=======
-from aquilon.aqdb.cfg import Personality
 from aquilon.server.formats.personality import (ThresholdedPersonality,
                                                 PersonalityList)
 from aquilon.server.dbwrappers.domain import get_domain
->>>>>>> 7d60fdc6
 
 
 class CommandShowPersonality(BrokerCommand):
