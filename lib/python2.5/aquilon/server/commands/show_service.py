--- conflicted
+++ resolved
@@ -4,13 +4,8 @@
 # This module is part of Aquilon
 """Contains the logic for `aq show service`."""
 
-<<<<<<< HEAD
 
-from aquilon.server.broker import (format_results, add_transaction, az_check,
-                                   BrokerCommand)
-=======
 from aquilon.server.broker import BrokerCommand
->>>>>>> 05634ad2
 from aquilon.aqdb.svc.service import Service
 from aquilon.aqdb.svc.service_instance import ServiceInstance
 from aquilon.server.dbwrappers.system import get_system
@@ -41,8 +36,3 @@
         else:
             return ServiceList(session.query(Service).all())
 
-<<<<<<< HEAD
-=======
-
-#if __name__=='__main__':
->>>>>>> 05634ad2
