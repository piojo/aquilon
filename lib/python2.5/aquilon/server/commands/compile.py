--- conflicted
+++ resolved
@@ -25,8 +25,3 @@
         dom = TemplateDomain()
         return dom.compile(session, d[0], user)
 
-<<<<<<< HEAD
-=======
-
-#if __name__=='__main__':
->>>>>>> 05634ad2
