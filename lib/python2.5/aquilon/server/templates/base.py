--- conflicted
+++ resolved
@@ -48,25 +48,12 @@
             # Don't bother writing plenary files for dummy aurora hardware.
             return
 
-<<<<<<< HEAD
-        lines = []
-        lines.append("# Generated from %s for %s" % (self.servername, user))
-        ttype = self.template_type
-        if (ttype != ""):
-            ttype = self.template_type + " "
-
-        lines.append("%stemplate %s;" % (ttype, self.plenary_template))
-        lines.append("")
-        self.body(lines)
-        content = "\n".join(lines)+"\n"
-=======
         if content is None:
             lines = []
             lines.append("%(template_type)s template %(plenary_template)s;" % self.__dict__)
             lines.append("")
             self.body(lines)
             content = "\n".join(lines)+"\n"
->>>>>>> 8245eb93
 
         plenary_path = os.path.join(dir, self.plenary_core)
         plenary_file = os.path.join(dir, self.plenary_template) + ".tpl"
