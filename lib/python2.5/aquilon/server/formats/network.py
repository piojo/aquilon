#!/ms/dist/python/PROJ/core/2.5.0/bin/python
# ex: set expandtab softtabstop=4 shiftwidth=4: -*- cpy-indent-level: 4; indent-tabs-mode: nil -*-
# $Header$
# $Change$
# $DateTime$
# $Author$
# Copyright (C) 2008 Morgan Stanley
#
# This module is part of Aquilon
"""Host formatter."""


from aquilon.server.formats.formatters import ObjectFormatter
from aquilon.aqdb.net.network import Network


class NetworkFormatter(ObjectFormatter):
    protocol = "aqdnetworks_pb2"
    def format_raw(self, network, indent=""):
        netmask = network.netmask()
        sysloc = network.location.sysloc()
        details = [ indent + "Network: %s" % network.name ]
        details.append(indent + "IP: %s" % network.ip )
        details.append(indent + "Netmask: %s" % netmask)
        details.append(indent + "Sysloc: %s" % sysloc)
        details.append(indent + "Country: %s" % str(network.location.country.name))
        details.append(indent + "Side: %s" % network.side)
        details.append(indent + "Network Type: %s" % network.network_type)
        if network.comments:
            details.append(indent + "  Comments: %s" % network.comments)
        return "\n".join(details)

    def format_proto(self, network):
        snlf = SimpleNetworkListFormatter()
        return(snlf.format_proto([network]))

ObjectFormatter.handlers[Network] = NetworkFormatter()

class NetworkHostList(list):
    """Holds a list of networks for which a host list will be formatted
    """
    pass

class NetworkHostListFormatter(ObjectFormatter):
    protocol = "aqdnetworks_pb2"
    def format_raw(self, netlist, indent=""):
        details = []
        for network in netlist:
            # we'll get the header from the existing formatter
            nfm = NetworkFormatter()
            details.append(indent + nfm.format_raw(network))
            # XXX should sort on either host or ip, output is ugly
            for system in network.interfaces:
                if hasattr(system, "fqdn"):
                    device_name = system.fqdn
                elif hasattr(system, "name"):
                    device_name = system.name
                elif hasattr(system, "machine"):
                    device_name = int.machine.name
                else:
                    device_name =  system.ip
                details.append(indent + "Host: %s Host IP: %s Host MAC: %s" % (device_name, system.ip, system.mac))
        return "\n".join(details)

    def format_proto(self, netlist):
        snlf = SimpleNetworkListFormatter()
        return(snlf.format_proto(netlist))

ObjectFormatter.handlers[NetworkHostList] = NetworkHostListFormatter()

class SimpleNetworkList(list):
    """By convention, holds a list of networks to be formatted in a simple
    network map type format."""
    pass


class SimpleNetworkListFormatter(ObjectFormatter):
    protocol = "aqdnetworks_pb2"
    fields = ["Network", "IP", "Netmask", "Sysloc", "Country", "Side", "Network Type", "Comments"]
    def format_raw(self, nlist, indent=""):
        details = [indent + "\t".join(self.fields)]
        for network in nlist:
<<<<<<< HEAD
            details.append(indent + str("\t".join([network.name, network.ip, str(network.ipcalc.netmask()), network.location.sysloc(), network.location.country.name, network.side, network.network_type, str(network.comments)])))
=======
            details.append(indent + str("\t".join([network.name, network.ip, str(network.netmask()), network.location.sysloc(), network.location.country.name, network.side, network.type.name(), str(network.comments)])))
>>>>>>> bf623fa8
        return "\n".join(details)

    def format_proto(self, nlist):
        netlist_msg = self.loaded_protocols[self.protocol].NetworkList()
        for n in nlist:
            self.add_net_msg(netlist_msg.networks.add(), n)
        return netlist_msg.SerializeToString()

    def add_net_msg(self, net_msg, net):
        net_msg.name = str(net.name)
        net_msg.id = net.id
        net_msg.ip = str(net.ip)
        net_msg.cidr = net.cidr
        net_msg.bcast = str(net.ipcalc.netmask())
        net_msg.mask = str(net.mask)
        net_msg.side = str(net.side)
        net_msg.sysloc = str(net.location.sysloc())
        net_msg.location.name = str(net.location.name)
        net_msg.location.location_type = str(net.location.location_type)
        for system in net.interfaces:
            self.add_host_msg(net_msg.hosts.add(), system)

    def format_csv(self, nlist):
        details = [",".join(self.fields)]
        for network in nlist:
<<<<<<< HEAD
            details.append(str(",".join([network.name, network.ip, str(network.ipcalc.netmask()), network.location.sysloc(), network.location.country.name, network.side, network.network_type, str(network.comments)])))
=======
            details.append(str(",".join([network.name, network.ip, str(network.netmask()), network.location.sysloc(), network.location.country.name, network.side, network.type.name(), str(network.comments)])))
>>>>>>> bf623fa8
        return "\n".join(details)

    def format_html(self, nlist):
        return "<ul>\n%s\n</ul>\n" % "\n".join([
            """<li><a href="/network/%(ip)s.html">%(ip)s</a></li>"""
            % {"ip": network.ip} for ip in shlist])

ObjectFormatter.handlers[SimpleNetworkList] = SimpleNetworkListFormatter()


#if __name__=='__main__':<|MERGE_RESOLUTION|>--- conflicted
+++ resolved
@@ -80,11 +80,7 @@
     def format_raw(self, nlist, indent=""):
         details = [indent + "\t".join(self.fields)]
         for network in nlist:
-<<<<<<< HEAD
-            details.append(indent + str("\t".join([network.name, network.ip, str(network.ipcalc.netmask()), network.location.sysloc(), network.location.country.name, network.side, network.network_type, str(network.comments)])))
-=======
-            details.append(indent + str("\t".join([network.name, network.ip, str(network.netmask()), network.location.sysloc(), network.location.country.name, network.side, network.type.name(), str(network.comments)])))
->>>>>>> bf623fa8
+            details.append(indent + str("\t".join([network.name, network.ip, str(network.netmask()), network.location.sysloc(), network.location.country.name, network.side, network.network_type, str(network.comments)])))
         return "\n".join(details)
 
     def format_proto(self, nlist):
@@ -98,7 +94,7 @@
         net_msg.id = net.id
         net_msg.ip = str(net.ip)
         net_msg.cidr = net.cidr
-        net_msg.bcast = str(net.ipcalc.netmask())
+        net_msg.bcast = str(net.netmask())
         net_msg.mask = str(net.mask)
         net_msg.side = str(net.side)
         net_msg.sysloc = str(net.location.sysloc())
@@ -110,11 +106,7 @@
     def format_csv(self, nlist):
         details = [",".join(self.fields)]
         for network in nlist:
-<<<<<<< HEAD
-            details.append(str(",".join([network.name, network.ip, str(network.ipcalc.netmask()), network.location.sysloc(), network.location.country.name, network.side, network.network_type, str(network.comments)])))
-=======
-            details.append(str(",".join([network.name, network.ip, str(network.netmask()), network.location.sysloc(), network.location.country.name, network.side, network.type.name(), str(network.comments)])))
->>>>>>> bf623fa8
+            details.append(str(",".join([network.name, network.ip, str(network.netmask()), network.location.sysloc(), network.location.country.name, network.side, network.network_type, str(network.comments)])))
         return "\n".join(details)
 
     def format_html(self, nlist):
