# ex: set expandtab softtabstop=4 shiftwidth=4: -*- cpy-indent-level: 4; indent-tabs-mode: nil -*-
#
# Copyright (C) 2008,2009  Contributor
#
# This program is free software; you can redistribute it and/or modify
# it under the terms of the EU DataGrid Software License.  You should
# have received a copy of the license with this program, and the
# license is published at
# http://eu-datagrid.web.cern.ch/eu-datagrid/license.html.
#
# THE FOLLOWING DISCLAIMER APPLIES TO ALL SOFTWARE CODE AND OTHER
# MATERIALS CONTRIBUTED IN CONNECTION WITH THIS PROGRAM.
#
# THIS SOFTWARE IS LICENSED BY THE COPYRIGHT HOLDERS AND CONTRIBUTORS
# "AS IS" AND ANY EXPRESS OR IMPLIED WARRANTIES, INCLUDING, BUT NOT
# LIMITED TO, THE IMPLIED WARRANTIES OF MERCHANTABILITY AND FITNESS
# FOR A PARTICULAR PURPOSE AND ANY WARRANTY OF NON-INFRINGEMENT, ARE
# DISCLAIMED.  IN NO EVENT SHALL THE COPYRIGHT OWNER OR CONTRIBUTORS
# BE LIABLE FOR ANY DIRECT, INDIRECT, INCIDENTAL, SPECIAL, EXEMPLARY,
# OR CONSEQUENTIAL DAMAGES (INCLUDING, BUT NOT LIMITED TO, PROCUREMENT
# OF SUBSTITUTE GOODS OR SERVICES; LOSS OF USE, DATA, OR PROFITS; OR
# BUSINESS INTERRUPTION) HOWEVER CAUSED AND ON ANY THEORY OF
# LIABILITY, WHETHER IN CONTRACT, STRICT LIABILITY, OR TORT (INCLUDING
# NEGLIGENCE OR OTHERWISE) ARISING IN ANY WAY OUT OF THE USE OF THIS
# SOFTWARE, EVEN IF ADVISED OF THE POSSIBILITY OF SUCH DAMAGE. THIS
# SOFTWARE MAY BE REDISTRIBUTED TO OTHERS ONLY BY EFFECTIVELY USING
# THIS OR ANOTHER EQUIVALENT DISCLAIMER AS WELL AS ANY OTHER LICENSE
# TERMS THAT MAY APPLY.
"""Base classes for formatting objects."""


import os

from aquilon.config import Config
from aquilon.exceptions_ import ProtocolError


class ResponseFormatter(object):
    """This handles the top level of formatting results... results
        pass through here and are delegated out to ObjectFormatter
        handlers and wrapped appropriately.

    """
    formats = ["raw", "csv", "html", "proto"]

    def format(self, style, result, request):
        """The main entry point - it is expected that any consumers call
            this method and let the magic happen.

        """
        m = getattr(self, "format_" + str(style).lower(), self.format_raw)
        return str(m(result, request))

    def format_raw(self, result, request, indent=""):
        return ObjectFormatter.redirect_raw(result)

    def format_csv(self, result, request):
        """For now, format_csv is implemented in the same way as format_raw."""
        return ObjectFormatter.redirect_csv(result)

    def format_proto(self, result, request):
        """This implementation is very similar to format_raw.

        The result should just always be set up so that we can serialize
        it here and return that string.  Howver, there is still code
        from the original implementation that has already done that
        before we get here.

        Also of concern is that some/many of the current protobuf
        formatters are unimplemented and will return raw output.
        The check for a SerializeToString method may be left here to
        handle those cases.

        """
        res = ObjectFormatter.redirect_proto(result)
        if hasattr(res, "SerializeToString"):
            return res.SerializeToString()
        return res

    def format_html(self, result, request):
        if request.code and request.code >= 300:
            title = "%d %s" % (request.code, request.code_message)
        else:
            title = request.path
        msg = ObjectFormatter.redirect_html(result)
        retval = """
        <html>
        <head><title>%s</title></head>
        <body>
        %s
        </body>
        </html>
        """ % (title, msg)
        return str(retval)


class ObjectFormatter(object):
    """This class and its subclasses are meant to do the real work of
        formatting individual objects.  The standard instance methods
        do the heavy lifting, which the static methods allow for
        delegation when needed.

        The instance methods (format_*) provide default implementations,
        but it is expected that they will be overridden to provide more
        useful information.
     """

    loaded_protocols = {}

    """The loaded_protocols dict will store the modules that are being
    loaded for each requested protocol. Rather than trying to import one
    each time, the dict can be checked and value returned."""
    config = Config()
    protodir = config.get("protocols", "directory")

    handlers = {}

    """ The handlers dictionary should have an entry for every subclass.
        Typically this will be defined immediately after defining the
        subclass.

    """

    def __init__(self):
        if hasattr(self, "protocol"):
            if not self.loaded_protocols.has_key(self.protocol):
                try:
                    self.loaded_protocols[self.protocol] = __import__(self.protocol)
                except ImportError, e:
                    self.loaded_protocols[self.protocol] = False
                    error = "path %s protocol: %s error: %s" % (self.protodir, self.protocol, e)
                    raise ProtocolError, error
            else:
                if self.loaded_protocols[self.protocol] == False:
                    error = "path %s protocol: %s error: previous import attempt was unsuccessful" % (self.protodir, self.protocol)
                    raise ProtocolError, error


    def get_protocol(self):
        if hasattr(self, "protocol"):
            return self.protocol

    def get_protocol_path(self):
        if hasattr(self, "protodir"):
            return self.protodir

    def format_raw(self, result, indent=""):
        return indent + str(result)

    def format_csv(self, result):
        return self.format_raw(result)

    def format_proto(self, result, skeleton=None):
        return self.format_raw(result)

    def format_html(self, result):
        return "<pre>%s</pre>" % result

    @staticmethod
    def redirect_raw(result, indent=""):
        handler = ObjectFormatter.handlers.get(result.__class__,
                ObjectFormatter.default_handler)
        return handler.format_raw(result, indent)

    @staticmethod
    def redirect_csv(result):
        handler = ObjectFormatter.handlers.get(result.__class__,
                ObjectFormatter.default_handler)
        return handler.format_csv(result)

    @staticmethod
    def redirect_html(result):
        handler = ObjectFormatter.handlers.get(result.__class__,
                ObjectFormatter.default_handler)
        return handler.format_html(result)

    @staticmethod
    def redirect_proto(result, skeleton=None):
        handler = ObjectFormatter.handlers.get(result.__class__,
                ObjectFormatter.default_handler)
        return handler.format_proto(result, skeleton)

    def add_host_msg(self, host_msg, host):
        """Host here is actually a system!"""
        host_msg.hostname = str(host.name)
        if hasattr(host, "fqdn"):
            host_msg.fqdn = host.fqdn
        if hasattr(host, "dns_domain"):
            host_msg.dns_domain = str(host.dns_domain.name)
        if hasattr(host, "domain"):
            host_msg.domain.name = str(host.domain.name)
            host_msg.domain.owner = str(host.domain.owner.name)
        if hasattr(host, "status"):
            host_msg.status = str(host.status.name)
        if hasattr(host, "sysloc"):
            host_msg.sysloc = str(host.sysloc)
        if getattr(host, "ip", None):
            host_msg.ip = str(host.ip)
        if hasattr(host, "mac"):
            host_msg.mac = str(host.mac)
        if hasattr(host, "system_type"):
            host_msg.type = str(host.system_type)
        if hasattr(host, "personality"):
            host_msg.personality.name = str(host.personality.name)
            host_msg.personality.archetype.name = str(host.personality.archetype.name)
            host_msg.archetype.name = str(host.archetype.name)
        if hasattr(host, "machine"):
            host_msg.machine.name = str(host.machine.name)
            if hasattr(host.machine, "location"):
                host_msg.machine.location.name = str(host.machine.location.name)
                host_msg.machine.location.location_type = str(host.machine.location.location_type)
            host_msg.machine.model.name = str(host.machine.model.name)
            host_msg.machine.model.vendor = str(host.machine.model.vendor.name)
            host_msg.machine.cpu = str(host.machine.cpu.name)
            host_msg.machine.memory = host.machine.memory

            if hasattr(host.machine, "disks"):
                for disk in host.machine.disks:
                    disk_msg = host_msg.machine.disks.add()
                    disk_msg.device_name = str(disk.device_name)
                    disk_msg.capacity = disk.capacity
                    disk_msg.disk_type = str(disk.controller_type)
            if hasattr(host.machine, "interfaces"):
                for i in host.machine.interfaces:
                    int_msg = host_msg.machine.interfaces.add()
                    int_msg.device = str(i.name)
<<<<<<< HEAD
                    int_msg.mac = str(i.mac)
                    if getattr(i.system, "ip", None):
=======
                    if hasattr(i, "mac"):
                        int_msg.mac = str(i.mac)
                    if hasattr(i.system, "ip"):
>>>>>>> eee03b36
                        int_msg.ip = str(i.system.ip)
                    if hasattr(i, "bootable"):
                        int_msg.bootable = i.bootable
                    # Populating network_id is pointless...
                    #if getattr(i.system, "network_id", None):
                    #    int_msg.network_id = i.system.network_id
                    if hasattr(i.system, "fqdn"):
                        int_msg.fqdn = i.system.fqdn

    def add_dns_domain_msg(self, dns_domain_msg, dns_domain):
        dns_domain_msg.name = str(dns_domain.name)

    def add_service_msg(self, service_msg, service, service_instance=False):
        """Adds a service message, will either nest the given service_instance in the message,
        or will add all the service instances which are available as a backref from a service object"""
        service_msg.name = str(service.name)
        service_msg.template = str(service.cfg_path)
        if service_instance:
            self.add_service_instance_msg(service_msg.serviceinstances.add(), service_instance)
        else:
            for si in service.instances:
                self.add_service_instance_msg(service_msg.serviceinstances.add(), si)

    def add_service_instance_msg(self, si_msg, service_instance):
        si_msg.name = str(service_instance.name)
        si_msg.template = str(service_instance.cfg_path)
        for server in service_instance.servers:
            self.add_host_msg(si_msg.servers.add(), server.system)

    def add_service_map_msg(self, sm_msg, service_map):
        sm_msg.location.name = str(service_map.location.name)
        sm_msg.location.location_type = str(service_map.location.location_type)
        self.add_service_msg(sm_msg.service, service_map.service, service_map.service_instance)
        if hasattr(service_map, "personality"):
            sm_msg.personality.name = str(service_map.personality.name)
            sm_msg.personality.archetype.name = \
                    str(service_map.personality.archetype.name)
        else:
            sm_msg.personality.archetype.name = 'aquilon'

ObjectFormatter.default_handler = ObjectFormatter()<|MERGE_RESOLUTION|>--- conflicted
+++ resolved
@@ -224,14 +224,9 @@
                 for i in host.machine.interfaces:
                     int_msg = host_msg.machine.interfaces.add()
                     int_msg.device = str(i.name)
-<<<<<<< HEAD
-                    int_msg.mac = str(i.mac)
-                    if getattr(i.system, "ip", None):
-=======
                     if hasattr(i, "mac"):
                         int_msg.mac = str(i.mac)
-                    if hasattr(i.system, "ip"):
->>>>>>> eee03b36
+                    if getattr(i.system, "ip", None):
                         int_msg.ip = str(i.system.ip)
                     if hasattr(i, "bootable"):
                         int_msg.bootable = i.bootable
