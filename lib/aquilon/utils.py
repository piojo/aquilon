--- conflicted
+++ resolved
@@ -43,7 +43,6 @@
 _two_re = re.compile(r'[0-9a-f]{2}')
 _padded_re = re.compile(r'^([0-9a-f]{2}:){5}([0-9a-f]{2})$')
 
-<<<<<<< HEAD
 # Regexp used to check if a value is suitable to be used as an nlist key,
 # without escaping.
 nlist_key_re = re.compile('^[a-zA-Z_][a-zA-Z0-9_.-]*$')
@@ -52,8 +51,6 @@
 template_name_re = re.compile(r'^[a-zA-Z0-9_.-]+$')
 
 
-=======
->>>>>>> 8b86a009
 def kill_from_pid_file(pid_file):  # pragma: no cover
     if os.path.isfile(pid_file):
         f = open(pid_file)
