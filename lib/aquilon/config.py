#!/usr/bin/env python
# -*- cpy-indent-level: 4; indent-tabs-mode: nil -*-
# ex: set expandtab softtabstop=4 shiftwidth=4:
#
# Copyright (C) 2008,2009,2010,2011,2012,2013  Contributor
#
# Licensed under the Apache License, Version 2.0 (the "License");
# you may not use this file except in compliance with the License.
# You may obtain a copy of the License at
#
#     http://www.apache.org/licenses/LICENSE-2.0
#
# Unless required by applicable law or agreed to in writing, software
# distributed under the License is distributed on an "AS IS" BASIS,
# WITHOUT WARRANTIES OR CONDITIONS OF ANY KIND, either express or implied.
# See the License for the specific language governing permissions and
# limitations under the License.
"""Basic config module for aqdb and the broker."""

import os
import socket
import pwd
from ConfigParser import SafeConfigParser

from aquilon.exceptions_ import AquilonError

_SRCDIR = os.path.realpath(os.path.join(os.path.dirname(__file__),
                                        "..", ".."))


def get_username():
    return pwd.getpwuid(os.getuid()).pw_name


<<<<<<< HEAD
def running_from_source():
    """
    Determine if we're running from the source tree.

    Being able to run from the source tree makes development easier, but the
    directory structure may differ from the installed system, and also some
    settings should have different defaults. Use this function when such
    decisions are needed to be made.
    """

    # Need a file that is guaranteed not to be installed - Makefile is a
    # reasonable choice
    return os.path.exists(os.path.join(_SRCDIR, "Makefile"))


def lookup_file_path(name):
    """
    Return the full path of a data file.
=======
def config_filename(name):
    """
    Return the full path of a configuration file.
>>>>>>> 8b86a009

    If we're running from the source tree, then use the default files;
    otherwise, use the system-wide ones.
    """
<<<<<<< HEAD
    if running_from_source():
        return os.path.join(_SRCDIR, "etc", name)

    paths_to_try = [os.path.join("/etc", "aquilon", name),
                    os.path.join("/usr", "share", "aquilon", name),
=======
    if os.path.exists(os.path.join(_SRCDIR, "etc", "aqd.conf.dev")):
        return os.path.join(_SRCDIR, "etc", name)

    paths_to_try = [os.path.join("/etc", name),
                    os.path.join("/usr", "share", "aquilon", "etc", name),
>>>>>>> 8b86a009
                    os.path.join(_SRCDIR, "etc", name)]
    for path in paths_to_try:
        if os.path.exists(path):
            return path

    # We know it does not exist, but returning the name may give the user a
    # clue
    return paths_to_try[0]


# All defaults should be in etc/aqd.conf.defaults.  This is only needed to
# supply defaults that are determined by code at run time.
global_defaults = {
    # The user variable, since it can be overridden by a config file,
    # is not meant in any way, shape, or form to be used for security.
    # Having it be something that can be overridden by an env variable
    # is just an extra layer of convenience.
    "user": os.environ.get("USER") or get_username(),
    # Only used by unit tests at the moment, but maybe useful for
    # scripts that want to execute stand-alone.
<<<<<<< HEAD
    "srcdir": _SRCDIR,
=======
            "srcdir": _SRCDIR,
>>>>>>> 8b86a009
    "hostname": socket.getfqdn(),
}


class Config(SafeConfigParser):
    """ Supplies configuration to the broker and database engines
        Set up as a borg/singleton class (can only be instanced once) """

    __shared_state = {}

    def __init__(self, defaults=global_defaults, configfile=None):
        self.__dict__ = self.__shared_state
        if getattr(self, "baseconfig", None):
            if not configfile or self.baseconfig == os.path.realpath(configfile):
                return
            raise AquilonError("Could not configure with %s, already "
                               "configured with %s" %
                               (configfile, self.baseconfig))
        # This is a small race condition here... baseconfig could be
        # checked here, pre-empted, checked again elsewhere, and also
        # get here.  If that ever happens, it is only a problem if one
        # passed in a configfile and the other didn't.  Punting for now.
        if configfile:
            self.baseconfig = os.path.realpath(configfile)
        else:
            self.baseconfig = os.path.realpath(os.environ.get("AQDCONF",
                                                              "/etc/aqd.conf"))
        SafeConfigParser.__init__(self, defaults)
<<<<<<< HEAD
        src_defaults = lookup_file_path("aqd.conf.defaults")
=======
        src_defaults = config_filename("aqd.conf.defaults")
>>>>>>> 8b86a009
        read_files = self.read([src_defaults, self.baseconfig])
        for file in [src_defaults, self.baseconfig]:
            if file not in read_files:
                raise AquilonError("Could not read configuration file %s." % file)

        # Allow a section to "pull in" another section, as though all the
        # values defined in the alternate were actually defined there.
        for section in self.sections():
            section_option = "%s_section" % section
            if self.has_option(section, section_option):
                alternate_section = self.get(section, section_option)
                if self.has_section(alternate_section):
                    for (name, value) in self.items(alternate_section):
                        self.set(section, name, value)<|MERGE_RESOLUTION|>--- conflicted
+++ resolved
@@ -32,7 +32,6 @@
     return pwd.getpwuid(os.getuid()).pw_name
 
 
-<<<<<<< HEAD
 def running_from_source():
     """
     Determine if we're running from the source tree.
@@ -51,28 +50,15 @@
 def lookup_file_path(name):
     """
     Return the full path of a data file.
-=======
-def config_filename(name):
-    """
-    Return the full path of a configuration file.
->>>>>>> 8b86a009
 
     If we're running from the source tree, then use the default files;
     otherwise, use the system-wide ones.
     """
-<<<<<<< HEAD
     if running_from_source():
         return os.path.join(_SRCDIR, "etc", name)
 
     paths_to_try = [os.path.join("/etc", "aquilon", name),
                     os.path.join("/usr", "share", "aquilon", name),
-=======
-    if os.path.exists(os.path.join(_SRCDIR, "etc", "aqd.conf.dev")):
-        return os.path.join(_SRCDIR, "etc", name)
-
-    paths_to_try = [os.path.join("/etc", name),
-                    os.path.join("/usr", "share", "aquilon", "etc", name),
->>>>>>> 8b86a009
                     os.path.join(_SRCDIR, "etc", name)]
     for path in paths_to_try:
         if os.path.exists(path):
@@ -93,11 +79,7 @@
     "user": os.environ.get("USER") or get_username(),
     # Only used by unit tests at the moment, but maybe useful for
     # scripts that want to execute stand-alone.
-<<<<<<< HEAD
     "srcdir": _SRCDIR,
-=======
-            "srcdir": _SRCDIR,
->>>>>>> 8b86a009
     "hostname": socket.getfqdn(),
 }
 
@@ -126,11 +108,7 @@
             self.baseconfig = os.path.realpath(os.environ.get("AQDCONF",
                                                               "/etc/aqd.conf"))
         SafeConfigParser.__init__(self, defaults)
-<<<<<<< HEAD
         src_defaults = lookup_file_path("aqd.conf.defaults")
-=======
-        src_defaults = config_filename("aqd.conf.defaults")
->>>>>>> 8b86a009
         read_files = self.read([src_defaults, self.baseconfig])
         for file in [src_defaults, self.baseconfig]:
             if file not in read_files:
