# -*- cpy-indent-level: 4; indent-tabs-mode: nil -*-
# ex: set expandtab softtabstop=4 shiftwidth=4:
#
# Copyright (C) 2008,2009,2010,2011,2012,2013  Contributor
#
# Licensed under the Apache License, Version 2.0 (the "License");
# you may not use this file except in compliance with the License.
# You may obtain a copy of the License at
#
#     http://www.apache.org/licenses/LICENSE-2.0
#
# Unless required by applicable law or agreed to in writing, software
# distributed under the License is distributed on an "AS IS" BASIS,
# WITHOUT WARRANTIES OR CONDITIONS OF ANY KIND, either express or implied.
# See the License for the specific language governing permissions and
# limitations under the License.
""" see class.__doc__ for description """

from collections import defaultdict
from datetime import datetime
import socket
from sys import maxint

from sqlalchemy import (Column, Integer, Sequence, String, DateTime,
                        ForeignKey, UniqueConstraint, PrimaryKeyConstraint,
                        Index)
from sqlalchemy.orm import (relation, contains_eager, column_property, backref,
                            deferred, defer, undefer, aliased, lazyload,
                            object_session)
from sqlalchemy.sql import select, func, or_

from aquilon.aqdb.model import (Base, Service, Host, DnsRecord, DnsDomain,
                                Machine, Fqdn)
from aquilon.aqdb.column_types.aqstr import AqStr
<<<<<<< HEAD
=======
from collections import defaultdict
>>>>>>> 682ff927

_TN = 'service_instance'
_ABV = 'svc_inst'


class ServiceInstance(Base):
    """ Service instance captures the data around assignment of a host for a
        particular purpose (aka usage). If machines have a 'personality'
        dictated by the application they run """

    __tablename__ = _TN
    _class_label = 'Service Instance'

    id = Column(Integer, Sequence('%s_id_seq' % _TN), primary_key=True)
    service_id = Column(Integer, ForeignKey('service.id',
                                            name='%s_svc_fk' % _ABV),
                        nullable=False)
    name = Column(AqStr(64), nullable=False)
    max_clients = Column(Integer, nullable=True)  # null means 'no limit'
    creation_date = deferred(Column(DateTime, default=datetime.now,
                                    nullable=False))
    comments = Column(String(255), nullable=True)

    service = relation(Service, lazy=False, innerjoin=True, backref='instances')

    __table_args__ = (UniqueConstraint(service_id, name, name='svc_inst_uk'),)

    def __format__(self, format_spec):
        instance = "%s/%s" % (self.service.name, self.name)
        return self.format_helper(format_spec, instance)

    @property
    def client_count(self):
        """Return the number of clients bound to this service.

        The calculation is tricky if cluster aligned services are involved.
        In that case, any clusters that are bound to the instance should count
        as though max_members are bound.  The tricky bit is de-duplication.

        """
        from aquilon.aqdb.model import Cluster, MetaCluster, MetaClusterMember

        # Check if the service instance is used by any cluster-bound personality
        personality_ids = self.service.cluster_aligned_personalities
        if not personality_ids:
            # By far, the common case.
            return self._client_count

        session = object_session(self)

        clusters = {}

        # Meta
        McAlias = aliased(MetaCluster)
        q = session.query(Cluster.name, Cluster.max_hosts)
        # Force orm to look for mc - service relation
        q = q.join('_metacluster',
                   (McAlias, MetaClusterMember.metacluster_id == McAlias.id))
        q = q.filter(McAlias.service_bindings.contains(self))
        q = q.filter(McAlias.personality_id.in_(personality_ids))

        for name, max_host in q.all():
            clusters[name] = max_host

        # Esx et al.
        q = session.query(Cluster.name, Cluster.max_hosts)
        q = q.filter(Cluster.cluster_type != 'meta')
        q = q.filter(Cluster.service_bindings.contains(self))
        q = q.filter(Cluster.personality_id.in_(personality_ids))

        for name, max_host in q.all():
            clusters[name] = max_host

        adjusted_count = sum(clusters.itervalues())

        q = session.query(Host)
        q = q.filter(Host.services_used.contains(self))
        q = q.outerjoin('_cluster', 'cluster', from_joinpoint=True)
        q = q.filter(or_(Cluster.id == None,
                         ~Cluster.personality_id.in_(personality_ids)))
        adjusted_count += q.count()
        return adjusted_count

    @property
    def client_fqdns(self):
        session = object_session(self)
        q = session.query(DnsRecord)
        q = q.join(Machine, Host)
        q = q.filter(Host.services_used.contains(self))
        q = q.reset_joinpoint()
        # Due to aliases we have to explicitely tell how do we link to Fqdn
        q = q.join((Fqdn, DnsRecord.fqdn_id == Fqdn.id), DnsDomain)
        q = q.options(contains_eager('fqdn'))
        q = q.options(contains_eager('fqdn.dns_domain'))
        q = q.order_by(DnsDomain.name, Fqdn.name)
        return [str(sys.fqdn) for sys in q.all()]

    @property
    def server_fqdns(self):
        from aquilon.aqdb.model import ServiceInstanceServer
        session = object_session(self)
        q = session.query(DnsRecord)
        q = q.join(Machine, Host, ServiceInstanceServer)
        q = q.filter_by(service_instance=self)
        q = q.reset_joinpoint()
        # Due to aliases we have to explicitely tell how do we link to Fqdn
        q = q.join((Fqdn, DnsRecord.fqdn_id == Fqdn.id), DnsDomain)
        q = q.options(contains_eager('fqdn'))
        q = q.options(contains_eager('fqdn.dns_domain'))
        q = q.order_by(DnsDomain.name, Fqdn.name)
        return [str(sys.fqdn) for sys in q.all()]

    @property
    def server_ips(self):
        from aquilon.aqdb.model import ServiceInstanceServer
        session = object_session(self)
        q = session.query(DnsRecord)
        q = q.join(Machine, Host, ServiceInstanceServer)
        q = q.filter_by(service_instance=self)
        q = q.reset_joinpoint()
        # Due to aliases we have to explicitely tell how do we link to Fqdn
        q = q.join((Fqdn, DnsRecord.fqdn_id == Fqdn.id), DnsDomain)
        q = q.options(contains_eager('fqdn'))
        q = q.options(contains_eager('fqdn.dns_domain'))
        q = q.order_by(DnsDomain.name, Fqdn.name)
        ips = []
        for dbdns_rec in q.all():
            if hasattr(dbdns_rec, 'ip'):
                ips.append(dbdns_rec.ip)
                continue
            try:
                ips.append(socket.gethostbyname(str(dbdns_rec.fqdn)))
            except socket.gaierror:  # pragma: no cover
                # For now this fails silently.  It may be correct to raise
                # an error here but the timing could be unpredictable.
                pass
        return ips

    @property
    def enforced_max_clients(self):
        if self.max_clients is not None:
            return self.max_clients
        return self.service.max_clients

    @classmethod
    def get_mapped_instance_cache(cls, dbpersonality, dblocation, dbservices,
                                  dbnetwork=None):
        """Returns dict of requested services to closest mapped instances."""
        # Can't import these on init as ServiceInstance is a dependency.
        # Could think about moving this method definition out to one of
        # these classes.
        from aquilon.aqdb.model import ServiceMap, PersonalityServiceMap

        session = object_session(dblocation)

        location_ids = [loc.id for loc in dblocation.parents]
        location_ids.append(dblocation.id)
        location_ids.reverse()

        # Calculate the priority of services mapped to a given location. We'll
        # pick the instance mapped at the location of lowest priority
        loc_priorities = {}
        for idx, loc_id in enumerate(location_ids):
            loc_priorities[loc_id] = idx

        # Prefer network-based maps over location-based maps
        loc_priorities[None] = -1

        # Use maxint as priority to mark empty slots
        instance_cache = {}
        instance_priority = defaultdict(lambda: maxint)

        search_maps = []
        if dbpersonality:
            search_maps.append(PersonalityServiceMap)
        search_maps.append(ServiceMap)
        for map_type in search_maps:
            # search only for missing ids
            missing_ids = [dbservice.id for dbservice in dbservices
                           if dbservice not in instance_cache]

            # An empty "WHERE ... IN (...)" clause might be expensive to
            # evaluate even if it returns nothing, so avoid doing that.
            if not missing_ids:
                continue

            ## get map by locations
            q = session.query(map_type.location_id, ServiceInstance)
            q = q.filter(map_type.service_instance_id == ServiceInstance.id)
            if map_type == PersonalityServiceMap:
                q = q.filter_by(personality=dbpersonality)
            q = q.filter(ServiceInstance.service_id.in_(missing_ids))
            q = q.options(defer(ServiceInstance.comments),
                          undefer(ServiceInstance._client_count),
                          lazyload(ServiceInstance.service))

            if dbnetwork:
                q = q.filter(or_(map_type.location_id.in_(location_ids),
                                 map_type.network_id == dbnetwork.id))
            else:
                q = q.filter(map_type.location_id.in_(location_ids))

            for location_id, si in q:
                priority = loc_priorities[location_id]
                service = si.service

                if instance_priority[service] > priority:
                    instance_cache[service] = [si]
                    instance_priority[service] = priority
                elif instance_priority[service] == priority:
                    instance_cache[service].append(si)

        return instance_cache

service_instance = ServiceInstance.__table__  # pylint: disable=C0103
service_instance.info['abrev'] = _ABV
service_instance.info['unique_fields'] = ['name', 'service']


class BuildItem(Base):
    """ Identifies the service_instance bindings of a machine. """
    __tablename__ = 'build_item'

    host_id = Column('host_id', Integer, ForeignKey('host.machine_id',
                                                    ondelete='CASCADE',
                                                    name='build_item_host_fk'),
                     nullable=False)

    service_instance_id = Column(Integer,
                                 ForeignKey('service_instance.id',
                                            name='build_item_svc_inst_fk'),
                                 nullable=False)

    __table_args__ = (PrimaryKeyConstraint(host_id, service_instance_id),
                      Index('build_item_si_idx', service_instance_id))

ServiceInstance.clients = relation(Host, secondary=BuildItem.__table__,
                                   backref=backref("services_used",
                                                   cascade="all"))

# Make this a column property so it can be undeferred on bulk loads
ServiceInstance._client_count = column_property(
    select([func.count()],
            BuildItem.service_instance_id == ServiceInstance.id)
    .label("_client_count"), deferred=True)<|MERGE_RESOLUTION|>--- conflicted
+++ resolved
@@ -32,10 +32,7 @@
 from aquilon.aqdb.model import (Base, Service, Host, DnsRecord, DnsDomain,
                                 Machine, Fqdn)
 from aquilon.aqdb.column_types.aqstr import AqStr
-<<<<<<< HEAD
-=======
 from collections import defaultdict
->>>>>>> 682ff927
 
 _TN = 'service_instance'
 _ABV = 'svc_inst'
