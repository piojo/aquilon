--- conflicted
+++ resolved
@@ -92,20 +92,8 @@
 
         session.flush()
 
-<<<<<<< HEAD
-        switch_plenary = Plenary.get_plenary(dbswitch, logger=logger)
-
-        key = switch_plenary.get_key()
-        if remove_plenary:
-            key = CompileKey.merge([key, remove_plenary.get_key()])
-        with key:
-            if remove_plenary:
-                remove_plenary.stash()
-            switch_plenary.stash()
-=======
-        with plenary.get_write_key():
+        with plenary.get_key():
             plenary.stash()
->>>>>>> 5e9959bc
             try:
                 plenary.write(locked=True)
 
