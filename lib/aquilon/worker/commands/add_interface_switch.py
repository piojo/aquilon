--- conflicted
+++ resolved
@@ -25,27 +25,20 @@
 
     required_parameters = ["interface", "switch"]
 
-<<<<<<< HEAD
-    def render(self, switch, **arguments):
+    def render(self, switch, type, iftype, **arguments):
         self.deprecated_option("switch", "Please use --network_device "
                                "instead.", **arguments)
-=======
-    def render(self, switch, type, iftype, **arguments):
-        self.deprecated_option("switch", "Please use --network_device"
-                               "instead.", logger=logger, **arguments)
+        if type:
+            self.deprecated_option("type", "Please use --iftype"
+                                   "instead.", **arguments)
+            iftype = type
 
-        if iftype:
-            arguments['iftype'] = iftype
-        elif type:
-            self.deprecated_option("type", "Please use --iftype"
-                                   "instead.", logger=logger, **arguments)
-            arguments['iftype'] = type
-        else:
+        if not iftype:
             if arguments['interface'].lower().startswith("lo"):
-                arguments['iftype'] = 'loopback'
+                iftype = 'loopback'
             else:
-                arguments['iftype'] = 'oa'
+                iftype = 'oa'
 
->>>>>>> 278fe775
         arguments['network_device'] = switch
-        return CommandAddInterfaceNetworkDevice.render(self, **arguments)+        return CommandAddInterfaceNetworkDevice.render(self, iftype=iftype,
+                                                       **arguments)