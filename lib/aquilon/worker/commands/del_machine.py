--- conflicted
+++ resolved
@@ -54,17 +54,9 @@
         session.delete(dbmachine)
         session.flush()
 
-<<<<<<< HEAD
-        key = remove_plenaries.get_key()
-        if dbcontainer:
-            plenary_container = Plenary.get_plenary(dbcontainer, logger=logger)
-            key = CompileKey.merge([key, plenary_container.get_key()])
-        with key:
-=======
-        with CompileKey.merge([remove_plenaries.get_remove_key(),
-                               plenaries.get_write_key()]):
+        with CompileKey.merge([remove_plenaries.get_key(),
+                               plenaries.get_key()]):
             plenaries.stash()
->>>>>>> 5e9959bc
             remove_plenaries.stash()
             try:
                 plenaries.write(locked=True)
