# -*- cpy-indent-level: 4; indent-tabs-mode: nil -*-
# ex: set expandtab softtabstop=4 shiftwidth=4:
#
# Copyright (C) 2009,2010,2011,2012,2013  Contributor
#
# Licensed under the Apache License, Version 2.0 (the "License");
# you may not use this file except in compliance with the License.
# You may obtain a copy of the License at
#
#     http://www.apache.org/licenses/LICENSE-2.0
#
# Unless required by applicable law or agreed to in writing, software
# distributed under the License is distributed on an "AS IS" BASIS,
# WITHOUT WARRANTIES OR CONDITIONS OF ANY KIND, either express or implied.
# See the License for the specific language governing permissions and
# limitations under the License.
"""Contains the logic for `aq refresh windows hosts`."""


import sqlite3

from aquilon.exceptions_ import PartialError, InternalError, AquilonError
from aquilon.aqdb.model import (Host, Interface, Machine, Domain, Archetype,
                                Personality, HostLifecycle, DnsRecord,
                                OperatingSystem, ReservedName, Fqdn)
from aquilon.aqdb.model.dns_domain import parse_fqdn
from aquilon.worker.broker import BrokerCommand  # pylint: disable=W0611
from aquilon.worker.dbwrappers.dns import delete_dns_record
from aquilon.worker.dbwrappers.host import get_host_dependencies
from aquilon.worker.templates.base import Plenary, PlenaryCollection
from aquilon.worker.locks import SyncKey


class CommandRefreshWindowsHosts(BrokerCommand):

    required_parameters = []

    def render(self, session, logger, dryrun, **arguments):
        containers = set()
        partial_error = None
        with SyncKey(data="windows", logger=logger):
            try:
                self.refresh_windows_hosts(session, logger, containers)
                if dryrun:
                    session.rollback()
                    return
                session.commit()
            except PartialError, e:
                if dryrun:
                    raise
                partial_error = e
                # All errors were caught before hitting the session, so
                # keep going with whatever was successful.
                session.commit()

        if containers:
            plenaries = PlenaryCollection(logger=logger)
            for container in containers:
                plenaries.append(Plenary.get_plenary(container))
            plenaries.write()
        if partial_error:
            raise partial_error
        return

    def refresh_windows_hosts(self, session, logger, containers):
        conn = sqlite3.connect(self.config.get("broker", "windows_host_info"))
        # Enable dictionary-style access to the rows.
        conn.row_factory = sqlite3.Row

        windows_hosts = {}
        interfaces = {}
        cur = conn.cursor()
        # There are more fields in the dataset like machine and
        # aqhostname that might be useful for error messages but these
        # are sufficient.
        cur.execute("select ether, windowshostname from machines")
        for row in cur:
            host = row["windowshostname"]
            if host:
                host = host.strip().lower()
            else:
                continue
            mac = row["ether"]
            if mac:
                mac = mac.strip().lower()
            windows_hosts[host] = mac
            interfaces[mac] = host

        success = []
        failed = []

        q = session.query(Host)
        q = q.filter_by(comments='Created by refresh_windows_host')
        for dbhost in q.all():
            mac_addresses = [iface.mac for iface in dbhost.machine.interfaces]
            if dbhost.fqdn in windows_hosts and \
               windows_hosts[dbhost.fqdn] in mac_addresses:
                # All is well
                continue
            deps = get_host_dependencies(session, dbhost)
            if deps:
                msg = "Skipping removal of host %s with dependencies: %s" % \
                    (dbhost.fqdn, ", ".join(deps))
                failed.append(msg)
                logger.info(msg)
                continue
            dbmachine = dbhost.machine
            success.append("Removed host entry for %s (%s)" %
                           (dbmachine.label, dbmachine.fqdn))
            if dbmachine.vm_container:
                containers.add(dbmachine.vm_container)
            session.delete(dbhost)
            dbdns_rec = dbmachine.primary_name
            dbmachine.primary_name = None
            delete_dns_record(dbdns_rec)
        session.flush()
        # The Host() creations below fail when autoflush is enabled.
        session.autoflush = False

        dbdomain = Domain.get_unique(session,
                                     self.config.get("archetype_windows",
                                                     "host_domain"),
                                     compel=InternalError)
        dbarchetype = Archetype.get_unique(session, "windows",
                                           compel=InternalError)
        dbpersonality = Personality.get_unique(session, archetype=dbarchetype,
                                               name="generic",
                                               compel=InternalError)
        dbstatus = HostLifecycle.get_unique(session, "ready",
                                            compel=InternalError)
        dbos = OperatingSystem.get_unique(session, name="windows",
                                          version="generic",
                                          archetype=dbarchetype,
                                          compel=InternalError)
        for (host, mac) in windows_hosts.items():
            try:
                (short, dbdns_domain) = parse_fqdn(session, host)
            except AquilonError, err:
                msg = "Skipping host %s: %s" % (host, err)
                failed.append(msg)
                logger.info(msg)
                continue
            existing = DnsRecord.get_unique(session, name=short,
                                            dns_domain=dbdns_domain)
            if existing:
                if not existing.hardware_entity:
                    msg = "Skipping host %s: It is not a primary name." % host
                    failed.append(msg)
                    logger.info(msg)
                    continue
                # If these are invalid there should have been a deletion
                # attempt above.
                if not existing.hardware_entity.interfaces:
                    msg = "Skipping host %s: Host already exists but has " \
                        "no interface attached." % host
                    failed.append(msg)
                    logger.info(msg)
                elif existing.hardware_entity.interfaces[0].mac != mac:
                    msg = "Skipping host %s: Host already exists but with " \
                        "MAC address %s and not %s." % \
                        (host, existing.hardware_entity.interfaces[0].mac, mac)
                    failed.append(msg)
                    logger.info(msg)
                continue
            dbinterface = session.query(Interface).filter_by(mac=mac).first()
            if not dbinterface:
                msg = "Skipping host %s: MAC address %s is not present in " \
                    "AQDB." % (host, mac)
                failed.append(msg)
                logger.info(msg)
                continue
            q = session.query(Machine)
            q = q.filter_by(id=dbinterface.hardware_entity.id)
            dbmachine = q.first()
            if not dbmachine:
                msg = "Skipping host %s: The AQDB interface with MAC address " \
                    "%s is tied to hardware %s instead of a virtual " \
                    "machine." % (host, mac, dbinterface.hardware_entity.label)
                failed.append(msg)
                logger.info(msg)
                continue
            if dbinterface.assignments:
                msg = "Skipping host %s: The AQDB interface with MAC address " \
                    "%s is already tied to %s." % \
                    (host, mac, dbinterface.assignments[0].fqdns[0])
                failed.append(msg)
                logger.info(msg)
                continue
            if dbmachine.host:
                msg = "Skipping host %s: The AQDB interface with MAC address " \
                    "%s is already tied to %s." % (host, mac, dbmachine.fqdn)
                failed.append(msg)
                logger.info(msg)
                continue
            dbhost = Host(machine=dbmachine, branch=dbdomain,
                          status=dbstatus,
                          personality=dbpersonality, operating_system=dbos,
                          comments="Created by refresh_windows_host")
            session.add(dbhost)

<<<<<<< HEAD
            if self.config.has_option("archetype_windows", "default_grn_target"):
                dbhost.grns.append((dbhost, dbpersonality.owner_grn,
                                    self.config.get("archetype_",
                                                    "default_grn_target")))

=======
>>>>>>> 8e68203d
            dbfqdn = Fqdn.get_or_create(session, name=short,
                                        dns_domain=dbdns_domain, preclude=True)
            dbdns_rec = ReservedName(fqdn=dbfqdn)
            session.add(dbdns_rec)
            dbmachine.primary_name = dbdns_rec
            success.append("Added host entry for %s (%s)." %
                           (dbmachine.label, dbdns_rec.fqdn))
            if dbmachine.vm_container:
                containers.add(dbmachine.vm_container)
            session.flush()

        session.flush()
        if failed:
            raise PartialError(success, failed)

        return<|MERGE_RESOLUTION|>--- conflicted
+++ resolved
@@ -198,14 +198,6 @@
                           comments="Created by refresh_windows_host")
             session.add(dbhost)
 
-<<<<<<< HEAD
-            if self.config.has_option("archetype_windows", "default_grn_target"):
-                dbhost.grns.append((dbhost, dbpersonality.owner_grn,
-                                    self.config.get("archetype_",
-                                                    "default_grn_target")))
-
-=======
->>>>>>> 8e68203d
             dbfqdn = Fqdn.get_or_create(session, name=short,
                                         dns_domain=dbdns_domain, preclude=True)
             dbdns_rec = ReservedName(fqdn=dbfqdn)
