# -*- cpy-indent-level: 4; indent-tabs-mode: nil -*-
# ex: set expandtab softtabstop=4 shiftwidth=4:
#
# Copyright (C) 2009,2010,2011,2012,2013  Contributor
#
# Licensed under the Apache License, Version 2.0 (the "License");
# you may not use this file except in compliance with the License.
# You may obtain a copy of the License at
#
#     http://www.apache.org/licenses/LICENSE-2.0
#
# Unless required by applicable law or agreed to in writing, software
# distributed under the License is distributed on an "AS IS" BASIS,
# WITHOUT WARRANTIES OR CONDITIONS OF ANY KIND, either express or implied.
# See the License for the specific language governing permissions and
# limitations under the License.

from aquilon.exceptions_ import ArgumentError
from aquilon.aqdb.model import Cluster
from aquilon.worker.logger import CLIENT_INFO
from aquilon.notify.index import trigger_notifications
from aquilon.worker.broker import BrokerCommand  # pylint: disable=W0611
from aquilon.worker.templates import Plenary, PlenaryCollection


def del_cluster(session, logger, dbcluster, config):
    if hasattr(dbcluster, 'members') and dbcluster.members:
        raise ArgumentError("%s is still in use by clusters: %s." %
                            (format(dbcluster),
                             ", ".join([c.name for c in dbcluster.members])))
    elif dbcluster.hosts:
        hosts = ", ".join([h.fqdn for h in dbcluster.hosts])
        raise ArgumentError("%s is still in use by hosts: %s." %
                            (format(dbcluster), hosts))
    plenaries = PlenaryCollection(logger=logger)
    plenaries.append(Plenary.get_plenary(dbcluster))
    if dbcluster.resholder:
        for res in dbcluster.resholder.resources:
            plenaries.append(Plenary.get_plenary(res))
    session.delete(dbcluster)

    session.flush()

<<<<<<< HEAD
    key = cluster_plenary.get_remove_key()
    with CompileKey.merge([key, resources.get_remove_key()]):
        cluster_plenary.cleanup(domain, locked=True)
        # And we also want to remove the profile itself
        profiles = config.get("broker", "profilesdir")
        # Only one of these should exist, but it doesn't hurt
        # to try to clean up both.
        xmlfile = os.path.join(profiles, "clusters", cluster + ".xml")
        remove_file(xmlfile, logger=logger)
        xmlgzfile = xmlfile + ".gz"
        remove_file(xmlgzfile, logger=logger)
        # And the cached template created by ant
        remove_file(os.path.join(config.get("broker", "quattordir"),
                                 "objects", "clusters",
                                 cluster + TEMPLATE_EXTENSION),
                    logger=logger)
        resources.remove(locked=True)
=======
    plenaries.remove(remove_profile=True)
>>>>>>> 682ff927

    trigger_notifications(config, logger, CLIENT_INFO)

    return


class CommandDelCluster(BrokerCommand):

    required_parameters = ["cluster"]

    def render(self, session, logger, cluster, **arguments):
        dbcluster = Cluster.get_unique(session, cluster, compel=True)
        del_cluster(session, logger, dbcluster, self.config)<|MERGE_RESOLUTION|>--- conflicted
+++ resolved
@@ -41,27 +41,7 @@
 
     session.flush()
 
-<<<<<<< HEAD
-    key = cluster_plenary.get_remove_key()
-    with CompileKey.merge([key, resources.get_remove_key()]):
-        cluster_plenary.cleanup(domain, locked=True)
-        # And we also want to remove the profile itself
-        profiles = config.get("broker", "profilesdir")
-        # Only one of these should exist, but it doesn't hurt
-        # to try to clean up both.
-        xmlfile = os.path.join(profiles, "clusters", cluster + ".xml")
-        remove_file(xmlfile, logger=logger)
-        xmlgzfile = xmlfile + ".gz"
-        remove_file(xmlgzfile, logger=logger)
-        # And the cached template created by ant
-        remove_file(os.path.join(config.get("broker", "quattordir"),
-                                 "objects", "clusters",
-                                 cluster + TEMPLATE_EXTENSION),
-                    logger=logger)
-        resources.remove(locked=True)
-=======
     plenaries.remove(remove_profile=True)
->>>>>>> 682ff927
 
     trigger_notifications(config, logger, CLIENT_INFO)
 
