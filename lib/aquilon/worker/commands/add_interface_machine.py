# -*- cpy-indent-level: 4; indent-tabs-mode: nil -*-
# ex: set expandtab softtabstop=4 shiftwidth=4:
#
# Copyright (C) 2008,2009,2010,2011,2012,2013  Contributor
#
# Licensed under the Apache License, Version 2.0 (the "License");
# you may not use this file except in compliance with the License.
# You may obtain a copy of the License at
#
#     http://www.apache.org/licenses/LICENSE-2.0
#
# Unless required by applicable law or agreed to in writing, software
# distributed under the License is distributed on an "AS IS" BASIS,
# WITHOUT WARRANTIES OR CONDITIONS OF ANY KIND, either express or implied.
# See the License for the specific language governing permissions and
# limitations under the License.
"""Contains the logic for `aq add interface --machine`."""


from sqlalchemy.sql.expression import asc, desc

from aquilon.exceptions_ import ArgumentError, UnimplementedError
from aquilon.aqdb.model import Interface, Machine, ARecord, Fqdn
from aquilon.aqdb.model.network import get_net_id_from_ip
from aquilon.worker.broker import BrokerCommand  # pylint: disable=W0611
from aquilon.worker.dbwrappers.dns import delete_dns_record
from aquilon.worker.dbwrappers.interface import (get_or_create_interface,
                                                 describe_interface,
                                                 verify_port_group,
                                                 choose_port_group,
                                                 assign_address)
from aquilon.worker.templates.base import Plenary, PlenaryCollection
from aquilon.worker.processes import DSDBRunner


class CommandAddInterfaceMachine(BrokerCommand):

    required_parameters = ["interface", "machine"]

    def render(self, session, logger, interface, machine, mac, automac,
               model, vendor, pg, autopg, type, comments, **arguments):
        dbmachine = Machine.get_unique(session, machine, compel=True)
        oldinfo = DSDBRunner.snapshot_hw(dbmachine)
        audit_results = []

        if not type:
            type = 'public'
            management_types = ['bmc', 'ilo', 'ipmi']
            for mtype in management_types:
                if interface.startswith(mtype):
                    type = 'management'
                    break

            if interface.startswith("bond"):
                type = 'bonding'
            elif interface.startswith("br"):
                type = 'bridge'

            # Test it last, VLANs can be added on top of almost anything
            if '.' in interface:
                type = 'vlan'

        if type == "oa" or type == "loopback":
            raise ArgumentError("Interface type '%s' is not valid for "
                                "machines." % type)

        bootable = None
        if type == 'public':
            if interface == 'eth0':
                bootable = True
            else:
                bootable = False

        dbmanager = None
        pending_removals = PlenaryCollection()
        dsdb_runner = DSDBRunner(logger=logger)
        if mac:
            prev = session.query(Interface).filter_by(mac=mac).first()
            if prev and prev.hardware_entity == dbmachine:
                raise ArgumentError("{0} already has an interface with MAC "
                                    "address {1}.".format(dbmachine, mac))
            # Is the conflicting interface something that can be
            # removed?  It is if:
            # - we are currently attempting to add a management interface
            # - the old interface belongs to a machine
            # - the old interface is associated with a host
            # - that host was blindly created, and thus can be removed safely
            if prev and type == 'management' and \
               prev.hardware_entity.hardware_type == 'machine' and \
               prev.hardware_entity.host and \
               prev.hardware_entity.host.status.name == 'blind':
                # FIXME: Is this just always allowed?  Maybe restrict
                # to only aqd-admin and the host itself?
                dummy_machine = prev.hardware_entity
                dummy_ip = dummy_machine.primary_ip
                old_fqdn = str(dummy_machine.primary_name)
                old_iface = prev.name
                old_mac = prev.mac
                old_network = get_net_id_from_ip(session, dummy_ip)
                self.remove_prev(session, logger, prev, pending_removals)
                session.flush()
                dsdb_runner.delete_host_details(old_fqdn, dummy_ip, old_iface,
                                                old_mac)
                self.consolidate_names(session, logger, dbmachine,
                                       dummy_machine.label, pending_removals)
                # It seems like a shame to throw away the IP address that
                # had been allocated for the blind host.  Try to use it
                # as it should be used...
                dbmanager = self.add_manager(session, logger, dbmachine,
                                             dummy_ip, old_network)
            elif prev:
                msg = describe_interface(session, prev)
                raise ArgumentError("MAC address %s is already in use: %s." %
                                    (mac, msg))
        elif automac:
            mac = self.generate_mac(session, dbmachine)
            audit_results.append(('mac', mac))
        else:
            #Ignore now that Mac Address can be null
            pass

        if pg is not None:
            port_group = verify_port_group(dbmachine, pg)
        elif autopg:
            port_group = choose_port_group(session, logger, dbmachine)
            audit_results.append(('pg', port_group))
        else:
            port_group = None

        dbinterface = get_or_create_interface(session, dbmachine,
                                              name=interface,
                                              vendor=vendor, model=model,
                                              interface_type=type, mac=mac,
                                              bootable=bootable,
                                              port_group=port_group,
                                              comments=comments, preclude=True)

        # So far, we're *only* creating a manager if we happen to be
        # removing a blind entry and we can steal its IP address.
        if dbmanager:
            assign_address(dbinterface, dbmanager.ip, dbmanager.network,
                           logger=logger)

        session.add(dbinterface)
        session.flush()

        plenaries = PlenaryCollection(logger=logger)
        plenaries.append(Plenary.get_plenary(dbmachine))
        if pending_removals and dbmachine.host:
            # Not an exact test, but the file won't be re-written
            # if the contents are the same so calling too often is
            # not a major expense.
            plenaries.append(Plenary.get_plenary(dbmachine.host))
        # Even though there may be removals going on the write key
        # should be sufficient here.
        with plenaries.get_key():
            pending_removals.stash()
            try:
                plenaries.write(locked=True)
                pending_removals.remove(locked=True)

                dsdb_runner.update_host(dbmachine, oldinfo)
                dsdb_runner.commit_or_rollback("Could not update host in DSDB")
            except:
                plenaries.restore_stash()
                pending_removals.restore_stash()
                raise

        if dbmachine.host:
            # FIXME: reconfigure host
            pass

        for name, value in audit_results:
            self.audit_result(session, name, value, **arguments)
        return

    def remove_prev(self, session, logger, prev, pending_removals):
        """Remove the interface 'prev' and its host and machine."""
        # This should probably be re-factored to call code used elsewhere.
        # The below seems too simple to warrant that, though...
        logger.info("Removing blind host '%s', machine '%s', "
                    "and interface '%s'" %
                    (prev.hardware_entity.fqdn, prev.hardware_entity.label,
                     prev.name))
        host_plenary_info = Plenary.get_plenary(prev.hardware_entity.host,
                                                logger=logger)
        # FIXME: Should really do everything that del_host.py does, not
        # just remove the host plenary but adjust all the service
        # plenarys and dependency files.
        pending_removals.append(host_plenary_info)
        dbmachine = prev.hardware_entity
        machine_plenary_info = Plenary.get_plenary(dbmachine, logger=logger)
        pending_removals.append(machine_plenary_info)
        # This will cascade to prev & the host
        if dbmachine.primary_name:
            dbdns_rec = dbmachine.primary_name
            dbmachine.primary_name = None
            delete_dns_record(dbdns_rec)
        session.delete(dbmachine)
        session.flush()

    def consolidate_names(self, session, logger, dbmachine, dummy_machine_name,
                          pending_removals):
        short = dbmachine.label[:-1]
        if short != dummy_machine_name[:-1]:
            logger.client_info("Not altering name of machine %s, name of "
                               "machine being removed %s is too different." %
                               (dbmachine.label, dummy_machine_name))
            return
        if not dbmachine.label[-1].isalpha():
            logger.client_info("Not altering name of machine %s, name does "
                               "not end with a letter." % dbmachine.label)
            return
        if session.query(Machine).filter_by(label=short).first():
            logger.client_info("Not altering name of machine %s, target "
                               "name %s is already in use." %
                               (dbmachine.label, short))
            return
        logger.client_info("Renaming machine %s to %s." %
                           (dbmachine.label, short))
        pending_removals.append(Plenary.get_plenary(dbmachine))
        dbmachine.label = short
        session.add(dbmachine)
        session.flush()

    def add_manager(self, session, logger, dbmachine, old_ip, old_network):
        if not old_ip:
            logger.client_info("No IP address available for system being "
                               "removed, not auto-creating manager for %s." %
                               dbmachine.label)
            return
        if not dbmachine.host:
            logger.client_info("Machine %s is not linked to a host, not "
                               "auto-creating manager with IP address "
                               "%s." % (dbmachine.label, old_ip))
            return
        manager = "%sr.%s" % (dbmachine.primary_name.fqdn.name,
                              dbmachine.primary_name.fqdn.dns_domain.name)
        try:
            dbfqdn = Fqdn.get_or_create(session, fqdn=manager, preclude=True)
        except ArgumentError, e:
            logger.client_info("Could not create manager with name %s and "
                               "IP address %s for machine %s: %s" %
                               (manager, old_ip, dbmachine.label, e))
            return
        dbmanager = ARecord(fqdn=dbfqdn, ip=old_ip, network=old_network)
        session.add(dbmanager)
        return dbmanager

    def generate_mac(self, session, dbmachine):
        """ Generate a mac address for virtual hardware.

        Algorithm:

        * Query for first mac address in aqdb starting with vendor prefix,
          order by mac descending.
        * If no address, or address less than prefix start, use prefix start.
        * If the found address is not suffix end, increment by one and use it.
        * If the address is suffix end, requery for the full list and scan
          through for holes. Use the first hole.
        * If no holes, error. [In this case, we're still not completely dead
          in the water - the mac address would just need to be given manually.]

        """
<<<<<<< HEAD
        if not dbmachine.model.is_virtual:
=======
        if not dbmachine.vm_container:
>>>>>>> b0ff0c86
            raise ArgumentError("Can only automatically generate MAC "
                                "addresses for virtual hardware.")
        if not dbmachine.cluster or dbmachine.cluster.cluster_type != 'esx':
            raise UnimplementedError("MAC address auto-generation has only "
                                     "been enabled for ESX Clusters.")
        # FIXME: These values should probably be configurable.
        mac_prefix_esx = "00:50:56"
        mac_start_esx = mac_prefix_esx + ":01:20:00"
        mac_end_esx = mac_prefix_esx + ":3f:ff:ff"
        mac_start = MACAddress(mac_start_esx)
        mac_end = MACAddress(mac_end_esx)
        q = session.query(Interface.mac)
        q = q.filter(Interface.mac.between(str(mac_start), str(mac_end)))
        # This query (with a different order_by) is used below.
        mac = q.order_by(desc(Interface.mac)).first()
        if not mac:
            return str(mac_start)
        highest_mac = MACAddress(mac[0])
        if highest_mac < mac_start:
            return str(mac_start)
        if highest_mac < mac_end:
            return str(highest_mac.next())
        potential_hole = mac_start
        for mac in q.order_by(asc(Interface.mac)).all():
            current_mac = MACAddress(mac[0])
            if current_mac < mac_start:
                continue
            if potential_hole < current_mac:
                return str(potential_hole)
            potential_hole = current_mac.next()
        raise ArgumentError("All MAC addresses between %s and %s inclusive "
                            "are currently in use." % (mac_start, mac_end))


class MACAddress(object):
    def __init__(self, address=None, value=None):
        if address is not None:
            if value is None:
                value = long(address.replace(':', ''), 16)
        elif value is None:
            raise ValueError("Must specify either address or value.")
        self.value = value

        # Force __str__() to generate it so we don't depend on the input
        # formatting
        self.address = None

    def __cmp__(self, other):
        return cmp(self.value, other.value)

    def next(self):
        next_value = self.value + 1
        return MACAddress(value=next_value)

    def __str__(self):
        if not self.address:
            addr = "%012x" % self.value
            addr = ":".join(["".join(t) for t in zip(addr[0:len(addr):2],
                                                     addr[1:len(addr):2])])
            self.address = addr
        return self.address<|MERGE_RESOLUTION|>--- conflicted
+++ resolved
@@ -262,11 +262,7 @@
           in the water - the mac address would just need to be given manually.]
 
         """
-<<<<<<< HEAD
-        if not dbmachine.model.is_virtual:
-=======
         if not dbmachine.vm_container:
->>>>>>> b0ff0c86
             raise ArgumentError("Can only automatically generate MAC "
                                 "addresses for virtual hardware.")
         if not dbmachine.cluster or dbmachine.cluster.cluster_type != 'esx':
