--- conflicted
+++ resolved
@@ -29,12 +29,7 @@
                                 MetaCluster, VirtualMachine, ClusterResource)
 from aquilon.aqdb.model.dns_domain import parse_fqdn
 from aquilon.worker.broker import BrokerCommand  # pylint: disable=W0611
-<<<<<<< HEAD
-from aquilon.worker.formats.host import SimpleHostList
-=======
 from aquilon.worker.formats.list import StringAttributeList
-from aquilon.worker.dbwrappers.service_instance import get_service_instance
->>>>>>> 825c7568
 from aquilon.worker.dbwrappers.branch import get_branch_and_author
 from aquilon.worker.dbwrappers.grn import lookup_grn
 from aquilon.worker.dbwrappers.location import get_location
