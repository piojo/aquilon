# -*- cpy-indent-level: 4; indent-tabs-mode: nil -*-
# ex: set expandtab softtabstop=4 shiftwidth=4:
#
# Copyright (C) 2008,2009,2010,2011,2012,2013  Contributor
#
# Licensed under the Apache License, Version 2.0 (the "License");
# you may not use this file except in compliance with the License.
# You may obtain a copy of the License at
#
#     http://www.apache.org/licenses/LICENSE-2.0
#
# Unless required by applicable law or agreed to in writing, software
# distributed under the License is distributed on an "AS IS" BASIS,
# WITHOUT WARRANTIES OR CONDITIONS OF ANY KIND, either express or implied.
# See the License for the specific language governing permissions and
# limitations under the License.
"""Contains the logic for `aq del host`."""

from sqlalchemy.orm.attributes import set_committed_value

from aquilon.exceptions_ import ArgumentError
from aquilon.worker.logger import CLIENT_INFO
from aquilon.notify.index import trigger_notifications
from aquilon.worker.broker import BrokerCommand  # pylint: disable=W0611
from aquilon.worker.dbwrappers.host import (hostname_to_host,
                                            get_host_dependencies)
from aquilon.worker.dbwrappers.dns import delete_dns_record
from aquilon.worker.processes import DSDBRunner
from aquilon.worker.templates import (Plenary, PlenaryCollection,
                                      PlenaryServiceInstanceServer)
from aquilon.worker.locks import CompileKey


class CommandDelHost(BrokerCommand):

    required_parameters = ["hostname"]

    def render(self, session, logger, hostname, **arguments):
        # Check dependencies, translate into user-friendly message
        dbhost = hostname_to_host(session, hostname)

        dbhost.lock_row()

        deps = get_host_dependencies(session, dbhost)
        if (len(deps) != 0):
            deptext = "\n".join(["  %s" % d for d in deps])
            raise ArgumentError("Cannot delete host %s due to the "
                                "following dependencies:\n%s." %
                                (hostname, deptext))

        # Any service bindings that we need to clean up afterwards
        plenaries = PlenaryCollection(logger=logger)
        remove_plenaries = PlenaryCollection(logger=logger)
        remove_plenaries.append(Plenary.get_plenary(dbhost))

        archetype = dbhost.archetype.name
        dbmachine = dbhost.machine
        oldinfo = DSDBRunner.snapshot_hw(dbmachine)

        ip = dbmachine.primary_ip

        for si in dbhost.services_used:
            plenaries.append(PlenaryServiceInstanceServer.get_plenary(si))
            logger.info("Before deleting {0:l}, removing binding to {1:l}"
                        .format(dbhost, si))

        del dbhost.services_used[:]

        if dbhost.resholder:
            for res in dbhost.resholder.resources:
                remove_plenaries.append(Plenary.get_plenary(res))

        # In case of Zebra, the IP may be configured on multiple interfaces
        for iface in dbmachine.interfaces:
            if ip in iface.addresses:
                iface.addresses.remove(ip)

        if dbhost.cluster:
            dbcluster = dbhost.cluster
            dbcluster.hosts.remove(dbhost)
            set_committed_value(dbhost, '_cluster', None)
            dbcluster.validate()
            plenaries.append(Plenary.get_plenary(dbcluster))

        dbdns_rec = dbmachine.primary_name
        dbmachine.primary_name = None
        dbmachine.host = None
        session.delete(dbhost)
        delete_dns_record(dbdns_rec)
        session.flush()

        if dbmachine.vm_container:
            plenaries.append(Plenary.get_plenary(dbmachine.vm_container))

<<<<<<< HEAD
        with CompileKey.merge([plenaries.get_key(),
                               remove_plenaries.get_key()]):
=======
        with CompileKey.merge([plenaries.get_write_key(),
                               remove_plenaries.get_remove_key()]):
>>>>>>> 5e9959bc
            plenaries.stash()
            remove_plenaries.stash()

            try:
                plenaries.write(locked=True)
                remove_plenaries.remove(locked=True, remove_profile=True)

                if archetype != 'aurora' and ip is not None:
                    dsdb_runner = DSDBRunner(logger=logger)
                    dsdb_runner.update_host(dbmachine, oldinfo)
                    dsdb_runner.commit_or_rollback("Could not remove host %s from "
                                                   "DSDB" % hostname)
                if archetype == 'aurora':
                    logger.client_info("WARNING: removing host %s from AQDB and "
                                       "*not* changing DSDB." % hostname)
            except:
                plenaries.restore_stash()
                remove_plenaries.restore_stash()
                raise

        trigger_notifications(self.config, logger, CLIENT_INFO)

        return<|MERGE_RESOLUTION|>--- conflicted
+++ resolved
@@ -92,13 +92,8 @@
         if dbmachine.vm_container:
             plenaries.append(Plenary.get_plenary(dbmachine.vm_container))
 
-<<<<<<< HEAD
         with CompileKey.merge([plenaries.get_key(),
                                remove_plenaries.get_key()]):
-=======
-        with CompileKey.merge([plenaries.get_write_key(),
-                               remove_plenaries.get_remove_key()]):
->>>>>>> 5e9959bc
             plenaries.stash()
             remove_plenaries.stash()
 
