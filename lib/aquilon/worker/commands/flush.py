--- conflicted
+++ resolved
@@ -30,14 +30,9 @@
                                 HostResource, ClusterResource, VirtualMachine,
                                 Filesystem, RebootSchedule, Hostlink,
                                 ServiceAddress, Share, Disk, Interface,
-<<<<<<< HEAD
-                                AddressAssignment, ServiceInstance, 
-                                NetworkDevice, ParamDefHolder, Feature)
-=======
                                 ManagementInterface, AddressAssignment,
-                                ServiceInstance, Switch, ParamDefHolder,
+                                ServiceInstance, NetworkDevice, ParamDefHolder,
                                 Feature)
->>>>>>> acdf84ed
 from aquilon.aqdb.data_sync.storage import cache_storage_data
 from aquilon.worker.broker import BrokerCommand  # pylint: disable=W0611
 from aquilon.worker.templates.base import Plenary
