# -*- cpy-indent-level: 4; indent-tabs-mode: nil -*-
# ex: set expandtab softtabstop=4 shiftwidth=4:
#
# Copyright (C) 2008,2009,2010,2011,2012,2013  Contributor
#
# Licensed under the Apache License, Version 2.0 (the "License");
# you may not use this file except in compliance with the License.
# You may obtain a copy of the License at
#
#     http://www.apache.org/licenses/LICENSE-2.0
#
# Unless required by applicable law or agreed to in writing, software
# distributed under the License is distributed on an "AS IS" BASIS,
# WITHOUT WARRANTIES OR CONDITIONS OF ANY KIND, either express or implied.
# See the License for the specific language governing permissions and
# limitations under the License.
"""Contains the logic for `aq add model`."""


from aquilon.exceptions_ import ArgumentError
from aquilon.aqdb.types import NicType
from aquilon.worker.broker import BrokerCommand  # pylint: disable=W0611
from aquilon.aqdb.model import Vendor, Model, MachineSpecs, Cpu


class CommandAddModel(BrokerCommand):

    required_parameters = ["model", "vendor", "type"]

    def render(self, session, model, vendor, type, cpuname, cpuvendor, cpuspeed,
               cpunum, memory, disktype, diskcontroller, disksize,
               nics, nicmodel, nicvendor,
               comments, **arguments):
        dbvendor = Vendor.get_unique(session, vendor, compel=True)
        Model.get_unique(session, name=model, vendor=dbvendor, preclude=True)

        # Specifically not allowing new models to be added that are of
        # type aurora_node - that is only meant for the dummy aurora_model.
<<<<<<< HEAD
        allowed_types = ["blade", "rackmount", "workstation", "switch",
                         "chassis", "virtual_machine", "nic", "virtual_appliance"]

        if type not in allowed_types:
            raise ArgumentError("The model's machine type must be one of: %s." %
                                ", ".join(allowed_types))
=======
        if type.isAuroraChassis() or type.isAuroraNode():
            raise ArgumentError("The model's machine type must not be"
                                " an aurora type")
>>>>>>> b0ff0c86

        dbmodel = Model(name=model, vendor=dbvendor, model_type=type,
                        comments=comments)
        session.add(dbmodel)
        session.flush()

        if cpuname or cpuvendor or cpuspeed is not None:
            if not type.isMachineType():
                raise ArgumentError("Machine specfications are only valid"
                                    " for machine types")
            dbcpu = Cpu.get_unique(session, name=cpuname, vendor=cpuvendor,
                                   speed=cpuspeed, compel=True)
            if nicmodel or nicvendor:
                dbnic = Model.get_unique(session, model_type=NicType.Nic,
                                         name=nicmodel, vendor=nicvendor,
                                         compel=True)
            else:
                dbnic = Model.default_nic_model(session)
            dbmachine_specs = MachineSpecs(model=dbmodel, cpu=dbcpu,
                                           cpu_quantity=cpunum, memory=memory,
                                           disk_type=disktype,
                                           controller_type=diskcontroller,
                                           disk_capacity=disksize,
                                           nic_count=nics, nic_model=dbnic)
            session.add(dbmachine_specs)
        return<|MERGE_RESOLUTION|>--- conflicted
+++ resolved
@@ -36,18 +36,9 @@
 
         # Specifically not allowing new models to be added that are of
         # type aurora_node - that is only meant for the dummy aurora_model.
-<<<<<<< HEAD
-        allowed_types = ["blade", "rackmount", "workstation", "switch",
-                         "chassis", "virtual_machine", "nic", "virtual_appliance"]
-
-        if type not in allowed_types:
-            raise ArgumentError("The model's machine type must be one of: %s." %
-                                ", ".join(allowed_types))
-=======
         if type.isAuroraChassis() or type.isAuroraNode():
             raise ArgumentError("The model's machine type must not be"
                                 " an aurora type")
->>>>>>> b0ff0c86
 
         dbmodel = Model(name=model, vendor=dbvendor, model_type=type,
                         comments=comments)
