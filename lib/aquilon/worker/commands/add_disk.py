--- conflicted
+++ resolved
@@ -17,13 +17,8 @@
 """Contains the logic for `aq add disk`."""
 
 from aquilon.exceptions_ import ArgumentError
-<<<<<<< HEAD
 from aquilon.aqdb.model import (Machine, LocalDisk, VirtualNasDisk,
-                                VirtualLocalDisk, Filesystem)
-=======
-from aquilon.aqdb.model import (Machine, LocalDisk, VirtualDisk,
                                 VirtualLocalDisk, Share, Filesystem)
->>>>>>> 618bc72c
 from aquilon.aqdb.model.disk import controller_types
 from aquilon.worker.broker import BrokerCommand  # pylint: disable=W0611
 from aquilon.worker.dbwrappers.resources import find_resource
