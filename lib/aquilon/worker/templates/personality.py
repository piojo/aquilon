--- conflicted
+++ resolved
@@ -18,16 +18,10 @@
 import logging
 from collections import defaultdict
 
-<<<<<<< HEAD
 from aquilon.aqdb.model import Personality, Parameter, HostEnvironment
-from aquilon.worker.templates.base import (Plenary, TemplateFormatter,
-                                           PlenaryCollection)
-=======
 from aquilon.config import Config
-from aquilon.aqdb.model import Personality, Parameter
 from aquilon.worker.templates.base import (Plenary, StructurePlenary,
                                            TemplateFormatter, PlenaryCollection)
->>>>>>> 682ff927
 from aquilon.worker.templates.panutils import (pan_include, pan_variable,
                                                pan_assign, pan_append,
                                                pan_include_if_exists)
@@ -220,18 +214,12 @@
 
         ## process parameter templates
         pan_include_if_exists(lines, "personality/config")
-<<<<<<< HEAD
-        pan_assign(lines, "/system/personality/name", self.name)
+        pan_assign(lines, "/system/personality/name", self.dbobj.name)
         legacy_env = HostEnvironment.get_unique(object_session(self.dbobj),
                                                 'legacy', compel=True)
         if self.dbobj.host_environment != legacy_env:
             pan_assign(lines, "/system/personality/host_environment",
-                              self.dbobj.host_environment, True)
-=======
-        pan_assign(lines, "/system/personality/name", self.dbobj.name)
-        pan_assign(lines, "/system/personality/host_environment",
-                   self.dbobj.host_environment)
->>>>>>> 682ff927
+                       self.dbobj.host_environment, True)
 
         ## TODO : This is just to satisfy quattor schema
         ## needs to be removed as soon as the schema allows this
