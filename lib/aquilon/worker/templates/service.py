--- conflicted
+++ resolved
@@ -103,26 +103,6 @@
             return PlenaryKey(service_instance=self.dbobj, logger=self.logger,
                               exclusive=exclusive)
 
-
-class PlenaryServiceInstance(SIHelperMixin, PlenaryCollection):
-    """
-    A facade for the variety of PlenaryServiceInstance subsidiary files
-    """
-    def __init__(self, dbinstance, logger=LOGGER):
-        super(PlenaryServiceInstance, self).__init__(logger=logger)
-        self.dbobj = dbinstance
-
-        self.plenaries.append(PlenaryServiceInstanceToplevel.get_plenary(dbinstance))
-        self.plenaries.append(PlenaryServiceInstanceClientDefault.get_plenary(dbinstance))
-        self.plenaries.append(PlenaryServiceInstanceServer.get_plenary(dbinstance))
-        self.plenaries.append(PlenaryServiceInstanceServerDefault.get_plenary(dbinstance))
-
-Plenary.handlers[ServiceInstance] = PlenaryServiceInstance
-
-
-<<<<<<< HEAD
-=======
-class SIHelperMixin(object):
     def __repr__(self):
         # The service instance name is not necessarily unique, so include the
         # name of the service too
@@ -130,7 +110,22 @@
                               self.dbobj.name)
 
 
->>>>>>> 5e9959bc
+class PlenaryServiceInstance(SIHelperMixin, PlenaryCollection):
+    """
+    A facade for the variety of PlenaryServiceInstance subsidiary files
+    """
+    def __init__(self, dbinstance, logger=LOGGER):
+        super(PlenaryServiceInstance, self).__init__(logger=logger)
+        self.dbobj = dbinstance
+
+        self.plenaries.append(PlenaryServiceInstanceToplevel.get_plenary(dbinstance))
+        self.plenaries.append(PlenaryServiceInstanceClientDefault.get_plenary(dbinstance))
+        self.plenaries.append(PlenaryServiceInstanceServer.get_plenary(dbinstance))
+        self.plenaries.append(PlenaryServiceInstanceServerDefault.get_plenary(dbinstance))
+
+Plenary.handlers[ServiceInstance] = PlenaryServiceInstance
+
+
 class PlenaryServiceInstanceToplevel(SIHelperMixin, StructurePlenary):
     """
     This structure template provides information for the template
