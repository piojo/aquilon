# -*- cpy-indent-level: 4; indent-tabs-mode: nil -*-
# ex: set expandtab softtabstop=4 shiftwidth=4:
#
# Copyright (C) 2009,2010,2011,2012,2013  Contributor
#
# Licensed under the Apache License, Version 2.0 (the "License");
# you may not use this file except in compliance with the License.
# You may obtain a copy of the License at
#
#     http://www.apache.org/licenses/LICENSE-2.0
#
# Unless required by applicable law or agreed to in writing, software
# distributed under the License is distributed on an "AS IS" BASIS,
# WITHOUT WARRANTIES OR CONDITIONS OF ANY KIND, either express or implied.
# See the License for the specific language governing permissions and
# limitations under the License.

import logging
from operator import attrgetter

from sqlalchemy.inspection import inspect

from aquilon.aqdb.model import (Cluster, EsxCluster, ComputeCluster,
                                StorageCluster)
from aquilon.worker.templates import (Plenary, ObjectPlenary, StructurePlenary,
                                      PlenaryCollection, PlenaryResource,
                                      PlenaryServiceInstanceClientDefault,
                                      PlenaryPersonalityBase, add_location_info)
from aquilon.worker.templates.panutils import (StructureTemplate, PanValue,
                                               pan_assign, pan_include,
                                               pan_append)
from aquilon.worker.locks import CompileKey, PlenaryKey


LOGGER = logging.getLogger(__name__)


class PlenaryCluster(PlenaryCollection):
    """
    A facade for the variety of PlenaryCluster subsidiary files
    """
    def __init__(self, dbcluster, logger=LOGGER):
        super(PlenaryCluster, self).__init__(logger=logger)

        self.dbobj = dbcluster
        self.plenaries.append(PlenaryClusterObject.get_plenary(dbcluster))
        self.plenaries.append(PlenaryClusterData.get_plenary(dbcluster))
        self.plenaries.append(PlenaryClusterClient.get_plenary(dbcluster))


Plenary.handlers[Cluster] = PlenaryCluster
Plenary.handlers[ComputeCluster] = PlenaryCluster
Plenary.handlers[EsxCluster] = PlenaryCluster
Plenary.handlers[StorageCluster] = PlenaryCluster


class PlenaryClusterData(StructurePlenary):

    @classmethod
    def template_name(cls, dbcluster):
        return "clusterdata/" + dbcluster.name

<<<<<<< HEAD
=======
    def get_key(self):
        return CompileKey(domain=self.dbobj.branch.name,
                          profile=self.template_name(self.dbobj),
                          logger=self.logger)

>>>>>>> 5e9959bc
    def body(self, lines):
        pan_assign(lines, "system/cluster/name", self.dbobj.name)
        pan_assign(lines, "system/cluster/type", self.dbobj.cluster_type)

        dbloc = self.dbobj.location_constraint
        add_location_info(lines, dbloc, prefix="system/cluster/")
        pan_assign(lines, "system/cluster/sysloc/location", dbloc.sysloc())
        if dbloc.campus:
            ## maintaining this so templates dont break
            ## during transtion period.. should be DEPRECATED
            pan_assign(lines, "system/cluster/campus", dbloc.campus.name)

        pan_assign(lines, "system/cluster/down_hosts_threshold",
                   self.dbobj.dht_value)
        if self.dbobj.dmt_value is not None:
            pan_assign(lines, "system/cluster/down_maint_threshold",
                       self.dbobj.dmt_value)
        if self.dbobj.down_hosts_percent:
            pan_assign(lines, "system/cluster/down_hosts_percent",
                       self.dbobj.down_hosts_threshold)
            pan_assign(lines, "system/cluster/down_hosts_as_percent",
                       self.dbobj.down_hosts_percent)
        if self.dbobj.down_maint_percent:
            pan_assign(lines, "system/cluster/down_maint_percent",
                       self.dbobj.down_maint_threshold)
            pan_assign(lines, "system/cluster/down_maint_as_percent",
                       self.dbobj.down_maint_percent)
        lines.append("")
        # Only use system names here to avoid circular dependencies.
        # Other templates that needs to look up the underlying values use:
        # foreach(idx; host; value("system/cluster/members")) {
        #     v = value("/" + host + "/system/foo/bar/baz");
        # );
        pan_assign(lines, "system/cluster/members",
                   sorted([member.fqdn for member in self.dbobj.hosts]))

        lines.append("")
        if self.dbobj.resholder:
            for resource in sorted(self.dbobj.resholder.resources,
                                   key=attrgetter('resource_type', 'name')):
                res_path = PlenaryResource.template_name(resource)
                pan_append(lines, "system/resources/" + resource.resource_type,
                           StructureTemplate(res_path))
        pan_assign(lines, "system/build", self.dbobj.status.name)
        if self.dbobj.allowed_personalities:
            pan_assign(lines, "system/cluster/allowed_personalities",
                       sorted(["%s/%s" % (p.archetype.name, p.name)
                               for p in self.dbobj.allowed_personalities]))

        fname = "body_%s" % self.dbobj.cluster_type
        if hasattr(self, fname):
            getattr(self, fname)(lines)

    def body_esx(self, lines):
        if self.dbobj.metacluster:
            pan_assign(lines, "system/metacluster/name",
                       self.dbobj.metacluster.name)
        pan_assign(lines, "system/cluster/ratio", [self.dbobj.vm_count,
                                                   self.dbobj.host_count])
        pan_assign(lines, "system/cluster/max_hosts",
                   self.dbobj.max_hosts)
        lines.append("")

        lines.append("")
        if isinstance(self.dbobj, EsxCluster) and self.dbobj.switch:
            pan_assign(lines, "system/cluster/switch",
                       self.dbobj.switch.primary_name)


class PlenaryClusterObject(ObjectPlenary):
    """
    A cluster has its own output profile, so the plenary cluster template
    is an object template that includes the data about which machines
    are contained inside the cluster (via an include of the clusterdata plenary)
    """

    @classmethod
    def template_name(cls, dbcluster):
        return "clusters/" + dbcluster.name

    def get_key(self, exclusive=True):
        keylist = [super(PlenaryClusterObject, self).get_key(exclusive=exclusive)]

        if not inspect(self.dbobj).deleted:
            keylist.append(PlenaryKey(exclusive=False,
                                      personality=self.dbobj.personality,
                                      logger=self.logger))
            for si in self.dbobj.service_bindings:
                keylist.append(PlenaryKey(exclusive=False, service_instance=si,
                                          logger=self.logger))

            if self.dbobj.metacluster:
                keylist.append(PlenaryKey(exclusive=False,
                                          cluster_member=self.dbobj.metacluster,
                                          logger=self.logger))
            if isinstance(self.dbobj, EsxCluster) and self.dbobj.switch:
                # TODO: this should become a CompileKey if we start generating
                # profiles for switches
                keylist.append(PlenaryKey(exclusive=False,
                                          switch=self.dbobj.switch,
                                          logger=self.logger))
        return CompileKey.merge(keylist)

    def body(self, lines):
        pan_include(lines, ["pan/units", "pan/functions"])
        path = PlenaryClusterData.template_name(self.dbobj)
        pan_assign(lines, "/",
                   StructureTemplate(path,
                                     {"metadata": PanValue("/metadata")}))
        pan_include(lines, "archetype/base")

        for servinst in sorted(self.dbobj.service_bindings,
                               key=attrgetter('service.name', 'name')):
            path = PlenaryServiceInstanceClientDefault.template_name(servinst)
            pan_include(lines, path)

        path = PlenaryPersonalityBase.template_name(self.dbobj.personality)
        pan_include(lines, path)
        pan_include(lines, "archetype/final")


class PlenaryClusterClient(Plenary):
    """
    A host that is a member of a cluster will include the cluster client
    plenary template. This just names the cluster and nothing more.
    """

    def __init__(self, dbcluster, logger=LOGGER):
        super(PlenaryClusterClient, self).__init__(dbcluster, logger=logger)

        self.name = dbcluster.name

    @classmethod
    def template_name(cls, dbcluster):
        return "cluster/%s/client" % dbcluster.name

    def get_key(self, exclusive=True):
        return PlenaryKey(cluster_member=self.name, logger=self.logger,
                          exclusive=exclusive)

    def body(self, lines):
        pan_assign(lines, "/system/cluster/name", self.dbobj.name)
        # We could just use a PAN external reference to pull in this value from
        # the cluster template, but since we know that these templates are
        # always in sync, we can duplicate the content here to avoid the
        # possibility of circular external references.
        if self.dbobj.resholder:
            for resource in sorted(self.dbobj.resholder.resources,
                                   key=attrgetter('resource_type', 'name')):
                res_path = PlenaryResource.template_name(resource)
                pan_append(lines, "/system/cluster/resources/" +
                           resource.resource_type, StructureTemplate(res_path))
        lines.append("include { if_exists('features/' + value('/system/archetype/name') + '/%s/%s/config') };"
                     % (self.dbobj.personality.archetype.name,
                        self.dbobj.personality.name))<|MERGE_RESOLUTION|>--- conflicted
+++ resolved
@@ -60,14 +60,6 @@
     def template_name(cls, dbcluster):
         return "clusterdata/" + dbcluster.name
 
-<<<<<<< HEAD
-=======
-    def get_key(self):
-        return CompileKey(domain=self.dbobj.branch.name,
-                          profile=self.template_name(self.dbobj),
-                          logger=self.logger)
-
->>>>>>> 5e9959bc
     def body(self, lines):
         pan_assign(lines, "system/cluster/name", self.dbobj.name)
         pan_assign(lines, "system/cluster/type", self.dbobj.cluster_type)
