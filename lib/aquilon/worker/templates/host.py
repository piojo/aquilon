# -*- cpy-indent-level: 4; indent-tabs-mode: nil -*-
# ex: set expandtab softtabstop=4 shiftwidth=4:
#
# Copyright (C) 2008,2009,2010,2011,2012,2013  Contributor
#
# Licensed under the Apache License, Version 2.0 (the "License");
# you may not use this file except in compliance with the License.
# You may obtain a copy of the License at
#
#     http://www.apache.org/licenses/LICENSE-2.0
#
# Unless required by applicable law or agreed to in writing, software
# distributed under the License is distributed on an "AS IS" BASIS,
# WITHOUT WARRANTIES OR CONDITIONS OF ANY KIND, either express or implied.
# See the License for the specific language governing permissions and
# limitations under the License.
"""Any work by the broker to write out (or read in?) templates lives here."""


import logging
from operator import attrgetter
from collections import defaultdict

from aquilon.config import Config
from aquilon.exceptions_ import IncompleteError, InternalError
from aquilon.aqdb.model import (Host, VlanInterface, BondingInterface,
                                BridgeInterface)
from aquilon.worker.locks import CompileKey
from aquilon.worker.templates import (Plenary, ObjectPlenary, StructurePlenary,
                                      PlenaryCollection, PlenaryClusterClient,
                                      PlenaryMachineInfo, PlenaryResource,
                                      PlenaryPersonalityBase,
                                      PlenaryServiceInstanceClientDefault,
                                      PlenaryServiceInstanceServerDefault)
from aquilon.worker.templates.panutils import (StructureTemplate, PanValue,
                                               pan_assign, pan_append,
                                               pan_include)

LOGGER = logging.getLogger(__name__)


def select_routers(dbmachine, routers):
    filtered = []

    # Networks stretched between two buildings may have two routers, one in each
    # building. If a host wants to talk to some other host in the same building,
    # but uses the router in the remote building, then the data travels between
    # the buildings twice. To avoid this case, we filter out routers that are
    # not in the same building where the host is.
    #
    # If the routers are not inside a building, then we assume that either the
    # network is not stretched or this problem is dealt with using some other
    # mechanism (e.g. VRRP), and we consider the routers as equal.
    dbbuilding = dbmachine.location and dbmachine.location.building or None
    for router in routers:
        if not router.location or not router.location.building or \
           router.location.building == dbbuilding:
            filtered.append(router.ip)

    # If the location information is wrong, we still want to have a router.
    # Pick one since we have no better information.
    if not filtered and routers:
        filtered.append(routers[0].ip)
    return filtered


def is_default_route(dbinterface):
    """ Check if the given interface should provide the default route

    The default route should point to a given interface if:
    - it is the boot interface
    - it is a bonding/bridge and one of the members is the boot interface
    """
    if dbinterface.default_route:
        return True
    for slave in dbinterface.slaves:
        if is_default_route(slave):
            return True
    return False


class PlenaryHost(PlenaryCollection):
    """
    A facade for Toplevel and Namespaced Hosts (below).

    This class creates either/both toplevel and namespaced host plenaries,
    based on broker configuration:
    namespaced_host_profiles (boolean):
      if namespaced profiles should be generated
    flat_host_profiles (boolean):
      if host profiles should be put into a "flat" toplevel (non-namespaced)
    """
    def __init__(self, dbhost, logger=LOGGER):
        super(PlenaryHost, self).__init__(logger=logger)

        if not isinstance(dbhost, Host):
            raise InternalError("PlenaryHost called with %s instead of Host" %
                                dbhost.__class__.name)
        self.dbobj = dbhost
        self.config = Config()
        if self.config.getboolean("broker", "namespaced_host_profiles"):
            self.plenaries.append(PlenaryNamespacedHost(dbhost))
        if self.config.getboolean("broker", "flat_host_profiles"):
            self.plenaries.append(PlenaryToplevelHost(dbhost))
        self.plenaries.append(PlenaryHostData(dbhost))

    def write(self, locked=False):
        # Don't bother writing plenary files non-compilable archetypes.
        if not self.dbobj.archetype.is_compileable:
            return 0

        # Standard PlenaryCollection swallows IncompleteError.  If/when
        # the Host plenaries no longer raise that error this override
        # should be removed.
        total = 0
        for plenary in self.plenaries:
            total += plenary.write(locked=locked)
        return total


Plenary.handlers[Host] = PlenaryHost


class PlenaryHostData(StructurePlenary):

    @classmethod
    def template_name(cls, dbhost):
        return "hostdata/" + str(dbhost.fqdn)

    def __init__(self, dbhost, logger=LOGGER):
        super(PlenaryHostData, self).__init__(dbhost, logger=logger)

        # Store the branch separately so get_key() works even after the dbhost
        # object has been deleted
        self.branch = dbhost.branch
        self.name = dbhost.fqdn

    def get_key(self):
        # Going with self.name instead of self.template_name() seems like
        # the right decision here - easier to predict behavior when meshing
        # with other CompileKey generators like PlenaryMachineInfo.
        return CompileKey(domain=self.branch.name, profile=self.name,
                          logger=self.logger)

    def body(self, lines):
        interfaces = dict()
        routers = {}
        default_gateway = None

        pers = self.dbobj.personality

        # FIXME: Enforce that one of the interfaces is marked boot?
        for dbinterface in self.dbobj.machine.interfaces:
            # Management interfaces are not configured at the host level
            if dbinterface.interface_type == 'management':
                continue

            ifdesc = {}

            if dbinterface.master:
                ifdesc["bootproto"] = "none"
                if isinstance(dbinterface.master, BondingInterface):
                    ifdesc["master"] = dbinterface.master.name
                elif isinstance(dbinterface.master, BridgeInterface):
                    ifdesc["bridge"] = dbinterface.master.name
                else:
                    raise InternalError("Unexpected master interface type: "
                                        "{0}".format(dbinterface.master))
            else:
                if dbinterface.assignments:
                    # TODO: Let the templates select from "static"/"dhcp"
                    ifdesc["bootproto"] = "static"
                else:
                    # Don't try to bring up the interface if there are no
                    # addresses assigned to it
                    ifdesc["bootproto"] = "none"

            if isinstance(dbinterface, VlanInterface):
                ifdesc["vlan"] = True
                ifdesc["physdev"] = dbinterface.parent.name

            static_routes = set()

            for addr in dbinterface.assignments:
                # Service addresses will be handled as resources
                if addr.service_address:
                    continue

                net = addr.network

                if addr.label == "":
                    if net.routers:
                        local_rtrs = select_routers(self.dbobj.machine,
                                                    net.routers)
                        gateway = local_rtrs[0]
                        if is_default_route(dbinterface):
                            routers[dbinterface.name] = local_rtrs
                    else:
                        # No routers defided, fall back to the default
                        gateway = net.network[net.default_gateway_offset]

                    # TODO: generate appropriate routing policy if there are
                    # multiple interfaces marked as default_route
                    if not default_gateway and is_default_route(dbinterface):
                        default_gateway = gateway

                    ifdesc["ip"] = addr.ip
                    ifdesc["netmask"] = net.netmask
                    ifdesc["broadcast"] = net.broadcast
                    ifdesc["gateway"] = gateway
                    ifdesc["network_type"] = net.network_type
                    ifdesc["network_environment"] = net.network_environment.name
                    if addr.dns_records:
                        ifdesc["fqdn"] = addr.dns_records[0]
                else:
                    aliasdesc = {"ip": addr.ip,
                                 "netmask": net.netmask,
                                 "broadcast": net.broadcast}
                    if addr.dns_records:
                        aliasdesc["fqdn"] = addr.dns_records[0]
                    if "aliases" in ifdesc:
                        ifdesc["aliases"][addr.label] = aliasdesc
                    else:
                        ifdesc["aliases"] = {addr.label: aliasdesc}

                static_routes |= set(net.static_routes)

            if static_routes:
                if "route" not in ifdesc:
                    ifdesc["route"] = []
                # Enforce a stable order to make it easier to verify changes in
                # the plenaries
                for route in sorted(list(static_routes),
                                    key=attrgetter('destination', 'gateway_ip')):
                    ifdesc["route"].append({"address": route.destination.ip,
                                            "netmask": route.destination.netmask,
                                            "gateway": route.gateway_ip})
                if not ifdesc["route"]:
                    del ifdesc["route"]

            interfaces[dbinterface.name] = ifdesc

        # Okay, here's the real content
        path = PlenaryMachineInfo.template_name(self.dbobj.machine)
        pan_assign(lines, "hardware", StructureTemplate(path))

        lines.append("")
        pan_assign(lines, "system/network/interfaces", interfaces)
        pan_assign(lines, "system/network/primary_ip",
                   self.dbobj.machine.primary_ip)
        if default_gateway:
            pan_assign(lines, "system/network/default_gateway",
                       default_gateway)
        if routers:
            pan_assign(lines, "system/network/routers", routers)
        lines.append("")

        pan_assign(lines, "system/build", self.dbobj.status.name)
        pan_assign(lines, "system/advertise_status", self.dbobj.advertise_status)

        ## process grns
        eon_id_map = self.dbobj.effective_grns

        for (target, eon_id_set) in eon_id_map.iteritems():
            eon_id_list = [grn.eon_id for grn in eon_id_set]
            eon_id_list.sort()
            pan_assign(lines, "system/eon_id_maps/%s" % target, eon_id_list)

        # backward compat for esp reporting
        archetype = self.dbobj.archetype.name
        if self.config.has_option("archetype_" + archetype,
                                  "default_grn_target"):
            default_grn_target = self.config.get("archetype_" + archetype,
                                                 "default_grn_target")

            eon_id_set = eon_id_map[default_grn_target]

            eon_id_list = [grn.eon_id for grn in eon_id_set]
            eon_id_list.sort()
            if eon_id_list:
                pan_assign(lines, "system/eon_ids", eon_id_list)

        pan_assign(lines, "system/owner_eon_id", self.dbobj.effective_owner_grn.eon_id)

        if self.dbobj.cluster:
            pan_assign(lines, "system/cluster/name", self.dbobj.cluster.name)
            pan_assign(lines, "system/cluster/node_index",
                       self.dbobj._cluster.node_index)
        if self.dbobj.resholder:
            lines.append("")
            for resource in sorted(self.dbobj.resholder.resources,
                                   key=attrgetter('resource_type', 'name')):
                res_path = PlenaryResource.template_name(resource)
                pan_append(lines, "system/resources/" + resource.resource_type,
                           StructureTemplate(res_path))


class PlenaryToplevelHost(ObjectPlenary):
    """
    A plenary template for a host, stored at the toplevel of the profiledir
    """

    @classmethod
    def template_name(cls, dbhost):
        return str(dbhost.fqdn)

    def __init__(self, dbhost, logger=LOGGER):
        super(PlenaryToplevelHost, self).__init__(dbhost, logger=logger)

        # Store the branch separately so get_key() works even after the dbhost
        # object has been deleted
        self.branch = dbhost.branch
        self.name = dbhost.fqdn

    def will_change(self):
        # Need to override to handle IncompleteError...
        self.stash()
        if not self.new_content:
            try:
                self.new_content = self._generate_content()
            except IncompleteError:
                # Attempting to have IncompleteError thrown later by
                # not caching the return
                return self.old_content is None
        return self.old_content != self.new_content

    def get_key(self):
        # Going with self.name instead of self.template_name() seems like
        # the right decision here - easier to predict behavior when meshing
        # with other CompileKey generators like PlenaryMachineInfo.
        return CompileKey(domain=self.branch.name, profile=self.name,
                          logger=self.logger)

    def body(self, lines):
        pers = self.dbobj.personality
        arch = pers.archetype

        # FIXME: Enforce that one of the interfaces is marked boot?
        for dbinterface in self.dbobj.machine.interfaces:
            # Management interfaces are not configured at the host level
            if dbinterface.interface_type == 'management':
                continue

        services = []
        required_services = set(arch.services + pers.services)

        for si in self.dbobj.services_used:
            required_services.discard(si.service)
            services.append(PlenaryServiceInstanceClientDefault.template_name(si))
        if required_services:
            missing = ", ".join(sorted([srv.name for srv in required_services]))
            raise IncompleteError("Host %s is missing the following required "
                                  "services, please run 'aq reconfigure': %s." %
                                  (self.name, missing))

        provides = []
        for si in self.dbobj.services_provided:
            provides.append(PlenaryServiceInstanceServerDefault.template_name(si))

        # Ensure used/provided services have a stable order
        services.sort()
        provides.sort()

        # Okay, here's the real content
        pan_include(lines, ["pan/units", "pan/functions"])
        lines.append("")

        path = PlenaryHostData.template_name(self.dbobj)
        pan_assign(lines, "/",
                   StructureTemplate(path,
                                     {"metadata": PanValue("/metadata")}))
        pan_include(lines, "archetype/base")

        opsys = self.dbobj.operating_system
        pan_include(lines, "os/%s/%s/config" % (opsys.name, opsys.version))

        pan_include(lines, services)
        pan_include(lines, provides)

<<<<<<< HEAD
        personality_template = "personality/%s/config" % \
            self.dbobj.personality.name

        pan_include(lines, personality_template)
=======
        path = PlenaryPersonalityBase.template_name(self.dbobj.personality)
        pan_include(lines, path)
>>>>>>> 682ff927

        if self.dbobj.cluster:
            pan_include(lines,
                        PlenaryClusterClient.template_name(self.dbobj.cluster))
        elif pers.cluster_required:
            raise IncompleteError("Host %s personality %s requires cluster "
                                  "membership, please run 'aq cluster'." %
                                  (self.name, pers.name))
        pan_include(lines, "archetype/final")


class PlenaryNamespacedHost(PlenaryToplevelHost):
    """
    A plenary template describing a host, namespaced by DNS domain
    """

    @classmethod
    def template_name(cls, dbhost):
        return "%s/%s" % (dbhost.fqdn.dns_domain.name, dbhost.fqdn)<|MERGE_RESOLUTION|>--- conflicted
+++ resolved
@@ -377,15 +377,8 @@
         pan_include(lines, services)
         pan_include(lines, provides)
 
-<<<<<<< HEAD
-        personality_template = "personality/%s/config" % \
-            self.dbobj.personality.name
-
-        pan_include(lines, personality_template)
-=======
         path = PlenaryPersonalityBase.template_name(self.dbobj.personality)
         pan_include(lines, path)
->>>>>>> 682ff927
 
         if self.dbobj.cluster:
             pan_include(lines,
