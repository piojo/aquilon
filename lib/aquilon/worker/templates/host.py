# -*- cpy-indent-level: 4; indent-tabs-mode: nil -*-
# ex: set expandtab softtabstop=4 shiftwidth=4:
#
# Copyright (C) 2008,2009,2010,2011,2012,2013  Contributor
#
# Licensed under the Apache License, Version 2.0 (the "License");
# you may not use this file except in compliance with the License.
# You may obtain a copy of the License at
#
#     http://www.apache.org/licenses/LICENSE-2.0
#
# Unless required by applicable law or agreed to in writing, software
# distributed under the License is distributed on an "AS IS" BASIS,
# WITHOUT WARRANTIES OR CONDITIONS OF ANY KIND, either express or implied.
# See the License for the specific language governing permissions and
# limitations under the License.
"""Any work by the broker to write out (or read in?) templates lives here."""


import logging
from operator import attrgetter
from collections import defaultdict

from aquilon.config import Config
from aquilon.exceptions_ import IncompleteError, InternalError
from aquilon.aqdb.model import (Host, VlanInterface, BondingInterface,
                                BridgeInterface)
from aquilon.worker.locks import CompileKey
from aquilon.worker.templates.base import Plenary, PlenaryCollection
from aquilon.worker.templates.cluster import PlenaryClusterClient
from aquilon.worker.templates.panutils import (StructureTemplate, PanValue,
                                               pan_assign, pan_append,
                                               pan_include)

LOGGER = logging.getLogger(__name__)


def select_routers(dbmachine, routers):
    filtered = []

    # Networks stretched between two buildings may have two routers, one in each
    # building. If a host wants to talk to some other host in the same building,
    # but uses the router in the remote building, then the data travels between
    # the buildings twice. To avoid this case, we filter out routers that are
    # not in the same building where the host is.
    #
    # If the routers are not inside a building, then we assume that either the
    # network is not stretched or this problem is dealt with using some other
    # mechanism (e.g. VRRP), and we consider the routers as equal.
    dbbuilding = dbmachine.location and dbmachine.location.building or None
    for router in routers:
        if not router.location or not router.location.building or \
           router.location.building == dbbuilding:
            filtered.append(router.ip)

    # If the location information is wrong, we still want to have a router.
    # Pick one since we have no better information.
    if not filtered and routers:
        filtered.append(routers[0].ip)
    return filtered


def is_default_route(dbinterface):
    """ Check if the given interface should provide the default route

    The default route should point to a given interface if:
    - it is the boot interface
    - it is a bonding/bridge and one of the members is the boot interface
    """
    if dbinterface.default_route:
        return True
    for slave in dbinterface.slaves:
        if is_default_route(slave):
            return True
    return False


class PlenaryHost(PlenaryCollection):
    """
    A facade for Toplevel and Namespaced Hosts (below).

    This class creates either/both toplevel and namespaced host plenaries,
    based on broker configuration:
    namespaced_host_profiles (boolean):
      if namespaced profiles should be generated
    flat_host_profiles (boolean):
      if host profiles should be put into a "flat" toplevel (non-namespaced)
    """
    def __init__(self, dbhost, logger=LOGGER):
        if not isinstance(dbhost, Host):
            raise InternalError("PlenaryHost called with %s instead of Host" %
                                dbhost.__class__.name)
        PlenaryCollection.__init__(self, logger=logger)
        self.dbobj = dbhost
        self.config = Config()
        if self.config.getboolean("broker", "namespaced_host_profiles"):
            self.plenaries.append(PlenaryNamespacedHost(dbhost))
        if self.config.getboolean("broker", "flat_host_profiles"):
            self.plenaries.append(PlenaryToplevelHost(dbhost))
        self.plenaries.append(PlenaryHostData(dbhost))

    def write(self, locked=False, content=None):
        # Don't bother writing plenary files non-compilable archetypes.
        if not self.dbobj.archetype.is_compileable:
            return 0

        # Standard PlenaryCollection swallows IncompleteError.  If/when
        # the Host plenaries no longer raise that error this override
        # should be removed.
        total = 0
        for plenary in self.plenaries:
            total += plenary.write(locked=locked, content=content)
        return total


Plenary.handlers[Host] = PlenaryHost


class PlenaryHostData(Plenary):

    template_type = "structure"

    def __init__(self, dbhost, logger=LOGGER):
        Plenary.__init__(self, dbhost, logger=logger)
        # Store the branch separately so get_key() works even after the dbhost
        # object has been deleted
        self.branch = dbhost.branch
        self.name = dbhost.fqdn
        self.plenary_core = "hostdata"
        self.plenary_template = self.name

    def get_key(self):
        # Going with self.name instead of self.plenary_template_name seems like
        # the right decision here - easier to predict behavior when meshing
        # with other CompileKey generators like PlenaryMachine.
        return CompileKey(domain=self.branch.name, profile=self.name,
                          logger=self.logger)

    def body(self, lines):
        interfaces = dict()
        routers = {}
        default_gateway = None

        pers = self.dbobj.personality

        # FIXME: Enforce that one of the interfaces is marked boot?
        for dbinterface in self.dbobj.machine.interfaces:
            # Management interfaces are not configured at the host level
            if dbinterface.interface_type == 'management':
                continue

            ifdesc = {}

            if dbinterface.master:
                ifdesc["bootproto"] = "none"
                if isinstance(dbinterface.master, BondingInterface):
                    ifdesc["master"] = dbinterface.master.name
                elif isinstance(dbinterface.master, BridgeInterface):
                    ifdesc["bridge"] = dbinterface.master.name
                else:
                    raise InternalError("Unexpected master interface type: "
                                        "{0}".format(dbinterface.master))
            else:
                if dbinterface.assignments:
                    # TODO: Let the templates select from "static"/"dhcp"
                    ifdesc["bootproto"] = "static"
                else:
                    # Don't try to bring up the interface if there are no
                    # addresses assigned to it
                    ifdesc["bootproto"] = "none"

            if isinstance(dbinterface, VlanInterface):
                ifdesc["vlan"] = True
                ifdesc["physdev"] = dbinterface.parent.name

            static_routes = set()

            for addr in dbinterface.assignments:
                # Service addresses will be handled as resources
                if addr.service_address:
                    continue

                net = addr.network

                if addr.label == "":
                    if net.routers:
                        local_rtrs = select_routers(self.dbobj.machine,
                                                    net.routers)
                        gateway = local_rtrs[0]
                        if is_default_route(dbinterface):
                            routers[dbinterface.name] = local_rtrs
                    else:
                        # No routers defided, fall back to the default
                        gateway = net.network[net.default_gateway_offset]

                    # TODO: generate appropriate routing policy if there are
                    # multiple interfaces marked as default_route
                    if not default_gateway and is_default_route(dbinterface):
                        default_gateway = gateway

                    ifdesc["ip"] = addr.ip
                    ifdesc["netmask"] = net.netmask
                    ifdesc["broadcast"] = net.broadcast
                    ifdesc["gateway"] = gateway
                    ifdesc["network_type"] = net.network_type
                    ifdesc["network_environment"] = net.network_environment.name
                    if addr.dns_records:
                        ifdesc["fqdn"] = addr.dns_records[0]
                else:
                    aliasdesc = {"ip": addr.ip,
                                 "netmask": net.netmask,
                                 "broadcast": net.broadcast}
                    if addr.dns_records:
                        aliasdesc["fqdn"] = addr.dns_records[0]
                    if "aliases" in ifdesc:
                        ifdesc["aliases"][addr.label] = aliasdesc
                    else:
                        ifdesc["aliases"] = {addr.label: aliasdesc}

                static_routes |= set(net.static_routes)

            if static_routes:
                if "route" not in ifdesc:
                    ifdesc["route"] = []
                # Enforce a stable order to make it easier to verify changes in
                # the plenaries
                for route in sorted(list(static_routes),
                                    key=attrgetter('destination', 'gateway_ip')):
                    ifdesc["route"].append({"address": route.destination.ip,
                                            "netmask": route.destination.netmask,
                                            "gateway": route.gateway_ip})
                if not ifdesc["route"]:
                    del ifdesc["route"]

            interfaces[dbinterface.name] = ifdesc

        # Okay, here's the real content
        pmachine = Plenary.get_plenary(self.dbobj.machine, logger=self.logger)
        pan_assign(lines, "hardware",
                   StructureTemplate(pmachine.plenary_template_name))

        lines.append("")
        pan_assign(lines, "system/network/interfaces", interfaces)
        pan_assign(lines, "system/network/primary_ip",
                   self.dbobj.machine.primary_ip)
        if default_gateway:
            pan_assign(lines, "system/network/default_gateway",
                       default_gateway)
        if routers:
            pan_assign(lines, "system/network/routers", routers)
        lines.append("")

        pan_assign(lines, "system/build", self.dbobj.status.name)
        pan_assign(lines, "system/advertise_status", self.dbobj.advertise_status)

        ## process grns
        eon_id_map = self.dbobj.effective_grns

        for (target, eon_id_set) in eon_id_map.iteritems():
            eon_id_list = [grn.eon_id for grn in eon_id_set]
            eon_id_list.sort()
            pan_assign(lines, "system/eon_id_maps/%s" % target, eon_id_list)

        # backward compat for esp reporting
        archetype = self.dbobj.archetype.name
        if self.config.has_option("archetype_" + archetype,
                                  "default_grn_target"):
            default_grn_target = self.config.get("archetype_" + archetype,
                                                 "default_grn_target")

            eon_id_set = eon_id_map[default_grn_target]

            eon_id_list = [grn.eon_id for grn in eon_id_set]
            eon_id_list.sort()
            if eon_id_list:
                pan_assign(lines, "system/eon_ids", eon_id_list)

<<<<<<< HEAD
        pan_assign(lines, "system/owner_eon_id", self.dbobj.owner_eon_id)
=======

        pan_assign(lines, "system/owner_eon_id", self.dbobj.effective_owner_grn.eon_id)
>>>>>>> 8e68203d

        if self.dbobj.cluster:
            pan_assign(lines, "system/cluster/name", self.dbobj.cluster.name)
            pan_assign(lines, "system/cluster/node_index",
                       self.dbobj._cluster.node_index)
        if self.dbobj.resholder:
            lines.append("")
            for resource in sorted(self.dbobj.resholder.resources,
                                   key=attrgetter('resource_type', 'name')):
                pan_append(lines, "system/resources/" + resource.resource_type,
                           StructureTemplate(resource.template_base +
                                             '/config'))


class PlenaryToplevelHost(Plenary):
    """
    A plenary template for a host, stored at the toplevel of the profiledir
    """

    template_type = "object"

    def __init__(self, dbhost, logger=LOGGER):
        Plenary.__init__(self, dbhost, logger=logger)
        # Store the branch separately so get_key() works even after the dbhost
        # object has been deleted
        self.branch = dbhost.branch
        self.name = dbhost.fqdn
        self.loadpath = dbhost.personality.archetype.name
        self.plenary_core = ""
        self.plenary_template = self.name

    def will_change(self):
        # Need to override to handle IncompleteError...
        self.stash()
        if not self.new_content:
            try:
                self.new_content = self._generate_content()
            except IncompleteError:
                # Attempting to have IncompleteError thrown later by
                # not caching the return
                return self.old_content is None
        return self.old_content != self.new_content

    def get_key(self):
        # Going with self.name instead of self.plenary_template_name seems like
        # the right decision here - easier to predict behavior when meshing
        # with other CompileKey generators like PlenaryMachine.
        return CompileKey(domain=self.branch.name, profile=self.name,
                          logger=self.logger)

    def body(self, lines):
        pers = self.dbobj.personality
        arch = pers.archetype

        # FIXME: Enforce that one of the interfaces is marked boot?
        for dbinterface in self.dbobj.machine.interfaces:
            # Management interfaces are not configured at the host level
            if dbinterface.interface_type == 'management':
                continue

        services = []
        required_services = set(arch.services + pers.services)

        for si in self.dbobj.services_used:
            required_services.discard(si.service)
            services.append(si.cfg_path + '/client/config')
        if required_services:
            missing = ", ".join(sorted([srv.name for srv in required_services]))
            raise IncompleteError("Host %s is missing the following required "
                                  "services, please run 'aq reconfigure': %s." %
                                  (self.name, missing))

        provides = []
        for si in self.dbobj.services_provided:
            provides.append('%s/server/config' % si.cfg_path)

        # Ensure used/provided services have a stable order
        services.sort()
        provides.sort()

        # Okay, here's the real content
        pan_include(lines, ["pan/units", "pan/functions"])
        lines.append("")

        pan_assign(lines, "/",
                   StructureTemplate("hostdata/%s" % self.name,
                                     {"metadata": PanValue("/metadata")}))
        pan_include(lines, "archetype/base")
        pan_include(lines, self.dbobj.operating_system.cfg_path + '/config')

        pan_include(lines, services)
        pan_include(lines, provides)

        personality_template = "personality/%s/config" % \
            self.dbobj.personality.name

        pan_include(lines, personality_template)

        if self.dbobj.cluster:
            clplenary = PlenaryClusterClient(self.dbobj.cluster)
            pan_include(lines, clplenary.plenary_template_name)
        elif pers.cluster_required:
            raise IncompleteError("Host %s personality %s requires cluster "
                                  "membership, please run 'aq cluster'." %
                                  (self.name, pers.name))
        pan_include(lines, "archetype/final")


class PlenaryNamespacedHost(PlenaryToplevelHost):
    """
    A plenary template describing a host, namespaced by DNS domain
    """
    def __init__(self, dbhost, logger=LOGGER):
        PlenaryToplevelHost.__init__(self, dbhost, logger=logger)
        self.plenary_core = dbhost.fqdn.dns_domain.name<|MERGE_RESOLUTION|>--- conflicted
+++ resolved
@@ -275,12 +275,7 @@
             if eon_id_list:
                 pan_assign(lines, "system/eon_ids", eon_id_list)
 
-<<<<<<< HEAD
-        pan_assign(lines, "system/owner_eon_id", self.dbobj.owner_eon_id)
-=======
-
         pan_assign(lines, "system/owner_eon_id", self.dbobj.effective_owner_grn.eon_id)
->>>>>>> 8e68203d
 
         if self.dbobj.cluster:
             pan_assign(lines, "system/cluster/name", self.dbobj.cluster.name)
