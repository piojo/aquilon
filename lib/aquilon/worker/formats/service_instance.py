# -*- cpy-indent-level: 4; indent-tabs-mode: nil -*-
# ex: set expandtab softtabstop=4 shiftwidth=4:
#
# Copyright (C) 2008,2009,2010,2011,2012,2013  Contributor
#
# Licensed under the Apache License, Version 2.0 (the "License");
# you may not use this file except in compliance with the License.
# You may obtain a copy of the License at
#
#     http://www.apache.org/licenses/LICENSE-2.0
#
# Unless required by applicable law or agreed to in writing, software
# distributed under the License is distributed on an "AS IS" BASIS,
# WITHOUT WARRANTIES OR CONDITIONS OF ANY KIND, either express or implied.
# See the License for the specific language governing permissions and
# limitations under the License.
"""ServiceInstance formatter."""


from aquilon.worker.formats.formatters import ObjectFormatter
from aquilon.worker.formats.list import ListFormatter
from aquilon.aqdb.model import ServiceInstance
from aquilon.aqdb.data_sync.storage import (find_storage_data,
                                            cache_storage_data)


class ServiceInstanceFormatter(ObjectFormatter):
    protocol = "aqdservices_pb2"

    def format_raw(self, si, indent=""):
<<<<<<< HEAD
        details = [indent + "Service: %s Instance: %s" % (si.service.name,
                                                          si.name)]
        details.append(indent + "  Template: %s" % si.cfg_path)
=======
        details = [indent + "Service: %s Instance: %s"
                % (si.service.name, si.name)]
>>>>>>> 682ff927
        for host in si.server_hosts:
            details.append(indent + "  Server: %s" % host.fqdn)
        for map in si.service_map:
            details.append(indent + "  Service Map: {0}".format(map.mapped_to))
        for pmap in si.personality_service_map:
            details.append(indent +
                           "  Personality Service Map: %s "
                           "(Archetype %s Personality %s)" %
                           (format(pmap.mapped_to),
                            pmap.personality.archetype.name,
                            pmap.personality.name))
        details.append(indent + "  Maximum Client Count: %s" %
                       ServiceInstanceFormatter.get_max_client_count(si))
        details.append(indent + "  Client Count: %d" % si.client_count)
        if si.comments:
            details.append(indent + "  Comments: %s" % si.comments)
        return "\n".join(details)

    def format_proto(self, si, skeleton=None):
        silf = ServiceInstanceListFormatter()
        return silf.format_proto([si], skeleton)

    # Applies to service_instance/share as well.
    @classmethod
    def get_max_client_count(cls, si):
        max_clients = si.max_clients
        if max_clients is None:
            if si.service.max_clients is None:
                max_clients = "Default (Unlimited)"
            else:
                max_clients = "Default (%s)" % si.service.max_clients

        return max_clients

ObjectFormatter.handlers[ServiceInstance] = ServiceInstanceFormatter()


class ServiceInstanceList(list):
    """holds a list of service instances to be formatted"""
    pass


class ServiceInstanceListFormatter(ListFormatter):
    protocol = "aqdservices_pb2"

    def format_proto(self, sil, skeleton=None):
        servicelist_msg = self.loaded_protocols[self.protocol].ServiceList()
        for si in sil:
            self.add_service_msg(servicelist_msg.services.add(), si.service, si)
        return servicelist_msg.SerializeToString()

ObjectFormatter.handlers[ServiceInstanceList] = ServiceInstanceListFormatter()


class ServiceShareList(list):
    pass


class ServiceShareListFormatter(ObjectFormatter):
    def format_raw(self, shares, indent=""):
        sharedata = {}
        storage_cache = cache_storage_data()

        for dbshare in shares:
            if dbshare.name not in sharedata:
                share_info = find_storage_data(dbshare, storage_cache)

                sharedata[dbshare.name] = {"disks": 0,
                                           "machines": 0,
                                           "server": share_info.server,
                                           "mount": share_info.mount}
            sharedata[dbshare.name]["disks"] += dbshare.disk_count
            sharedata[dbshare.name]["machines"] += dbshare.machine_count

        details = []

        for name in sorted(sharedata.keys()):
            rec = sharedata[name]

            details.append(indent + "NAS Disk Share: %s" % name)
            details.append(indent + "  Server: %s" % rec["server"])
            details.append(indent + "  Mountpoint: %s" % rec["mount"])
            details.append(indent + "  Disk Count: %d" % rec["disks"])
            details.append(indent + "  Machine Count: %d" % rec["machines"])
        return "\n".join(details)

ObjectFormatter.handlers[ServiceShareList] = ServiceShareListFormatter()<|MERGE_RESOLUTION|>--- conflicted
+++ resolved
@@ -28,14 +28,8 @@
     protocol = "aqdservices_pb2"
 
     def format_raw(self, si, indent=""):
-<<<<<<< HEAD
-        details = [indent + "Service: %s Instance: %s" % (si.service.name,
-                                                          si.name)]
-        details.append(indent + "  Template: %s" % si.cfg_path)
-=======
         details = [indent + "Service: %s Instance: %s"
                 % (si.service.name, si.name)]
->>>>>>> 682ff927
         for host in si.server_hosts:
             details.append(indent + "  Server: %s" % host.fqdn)
         for map in si.service_map:
