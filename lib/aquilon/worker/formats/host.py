# -*- cpy-indent-level: 4; indent-tabs-mode: nil -*-
# ex: set expandtab softtabstop=4 shiftwidth=4:
#
# Copyright (C) 2008,2009,2010,2011,2013  Contributor
#
# Licensed under the Apache License, Version 2.0 (the "License");
# you may not use this file except in compliance with the License.
# You may obtain a copy of the License at
#
#     http://www.apache.org/licenses/LICENSE-2.0
#
# Unless required by applicable law or agreed to in writing, software
# distributed under the License is distributed on an "AS IS" BASIS,
# WITHOUT WARRANTIES OR CONDITIONS OF ANY KIND, either express or implied.
# See the License for the specific language governing permissions and
# limitations under the License.
"""Host formatter."""

from aquilon.aqdb.model import Host
from aquilon.worker.formats.formatters import ObjectFormatter
from aquilon.worker.formats.list import ListFormatter


# TODO: this formatter is kept only for the protobuf stuff, otherwise
# MachineFormatter does everything
class HostFormatter(ObjectFormatter):
    def format_proto(self, host, container):
        skeleton = container.hosts.add()
        self.add_host_data(skeleton, host)
        for si in host.services_used:
            srv_msg = skeleton.services_used.add()
            srv_msg.service = si.service.name
            srv_msg.instance = si.name
        for si in host.services_provided:
            srv_msg = skeleton.services_provided.add()
            srv_msg.service = si.service.name
            srv_msg.instance = si.name

    def format_raw(self, host, indent=""):
        return self.redirect_raw(host.hardware_entity, indent)

ObjectFormatter.handlers[Host] = HostFormatter()


class GrnHostList(list):
    """By convention, holds a list of hosts to be formatted to provide
       (grn-only) data."""
    pass

class GrnHostListFormatter(ListFormatter):
    def format_raw(self, shlist, indent=""):
        details = []
        for host in shlist:
            if host.hardware_entity.primary_name:
                details.append(indent + "Primary Name: "
                                        "{0:a}".format(host.hardware_entity.primary_name))
            hstr = "  Owned by {0:c}: {0.grn}".format(host.effective_owner_grn)

            if host.effective_owner_grn == host.owner_grn:
                details.append(indent + hstr)
            else:
                details.append(indent + hstr + " [inherited]")

            eon_targets = [grn.target for grn in host._grns]
            for (target, eon_id_set) in host.effective_grns.iteritems():
                inherited = ""
                eon_id_list = list(eon_id_set)
                eon_id_list.sort()
                if target not in set(eon_targets):
                    inherited = " [inherited]"
                for grn_rec in eon_id_list:
                    details.append(indent + "  Used by {0:c}: {0.grn} "
                                            "[target: {1}]{2}"
                                            .format(grn_rec, target, inherited))
        return "\n".join(details)

    def format_proto(self, hostlist, container):
        for host in hostlist:
            msg = container.hosts.add()
            msg.hostname = str(host.hardware_entity.primary_name)
            msg.domain.name = str(host.branch.name)
            msg.domain.owner = str(host.branch.owner.name)
            msg.status = str(host.status.name)
            msg.owner_eonid = host.effective_owner_grn.eon_id
            ##personality
            msg.personality.archetype.name = str(host.archetype)
            msg.personality.name = str(host.personality)
            msg.personality.host_environment = str(host.personality.host_environment)
            msg.personality.owner_eonid = host.personality.owner_eon_id
            ## eon id maps TBD need both effective and actual
            for grn_rec in sorted(host.personality._grns, key=lambda x: x.target):
                map = msg.personality.eonid_maps.add()
                map.target = grn_rec.target
                map.eonid = grn_rec.eon_id

            for (target, eon_id_set) in host.effective_grns.iteritems():
                for grn_rec in list(eon_id_set):
                    map = msg.eonid_maps.add()
                    map.target = target
                    map.eonid = grn_rec.eon_id

<<<<<<< HEAD
ObjectFormatter.handlers[GrnHostList] = GrnHostListFormatter()
=======
ObjectFormatter.handlers[GrnHostList] = GrnHostListFormatter()


class HostIPList(list):
    """ By convention, holds tuples of host_name, interface_ip, primary.
        The third field is only used for auxiliary systems, and
        supplies the primary host name.  This allows reverse lookups
        to resolve back to the primary name."""
    pass


class HostIPListFormatter(ListFormatter):
    def csv_fields(self, hostips):
        return hostips

ObjectFormatter.handlers[HostIPList] = HostIPListFormatter()


class HostMachineList(list):
    """By convention, holds Host objects."""
    pass


class HostMachineListFormatter(ListFormatter):
    def csv_fields(self, host):
        return (host.fqdn, host.hardware_entity.label)

ObjectFormatter.handlers[HostMachineList] = HostMachineListFormatter()
>>>>>>> b0ff0c86
<|MERGE_RESOLUTION|>--- conflicted
+++ resolved
@@ -99,35 +99,4 @@
                     map.target = target
                     map.eonid = grn_rec.eon_id
 
-<<<<<<< HEAD
-ObjectFormatter.handlers[GrnHostList] = GrnHostListFormatter()
-=======
-ObjectFormatter.handlers[GrnHostList] = GrnHostListFormatter()
-
-
-class HostIPList(list):
-    """ By convention, holds tuples of host_name, interface_ip, primary.
-        The third field is only used for auxiliary systems, and
-        supplies the primary host name.  This allows reverse lookups
-        to resolve back to the primary name."""
-    pass
-
-
-class HostIPListFormatter(ListFormatter):
-    def csv_fields(self, hostips):
-        return hostips
-
-ObjectFormatter.handlers[HostIPList] = HostIPListFormatter()
-
-
-class HostMachineList(list):
-    """By convention, holds Host objects."""
-    pass
-
-
-class HostMachineListFormatter(ListFormatter):
-    def csv_fields(self, host):
-        return (host.fqdn, host.hardware_entity.label)
-
-ObjectFormatter.handlers[HostMachineList] = HostMachineListFormatter()
->>>>>>> b0ff0c86
+ObjectFormatter.handlers[GrnHostList] = GrnHostListFormatter()