# ex: set expandtab softtabstop=4 shiftwidth=4: -*- cpy-indent-level: 4; indent-tabs-mode: nil -*-
#
# Copyright (C) 2012  Contributor
#
# This program is free software; you can redistribute it and/or modify
# it under the terms of the EU DataGrid Software License.  You should
# have received a copy of the license with this program, and the
# license is published at
# http://eu-datagrid.web.cern.ch/eu-datagrid/license.html.
#
# THE FOLLOWING DISCLAIMER APPLIES TO ALL SOFTWARE CODE AND OTHER
# MATERIALS CONTRIBUTED IN CONNECTION WITH THIS PROGRAM.
#
# THIS SOFTWARE IS LICENSED BY THE COPYRIGHT HOLDERS AND CONTRIBUTORS
# "AS IS" AND ANY EXPRESS OR IMPLIED WARRANTIES, INCLUDING, BUT NOT
# LIMITED TO, THE IMPLIED WARRANTIES OF MERCHANTABILITY AND FITNESS
# FOR A PARTICULAR PURPOSE AND ANY WARRANTY OF NON-INFRINGEMENT, ARE
# DISCLAIMED.  IN NO EVENT SHALL THE COPYRIGHT OWNER OR CONTRIBUTORS
# BE LIABLE FOR ANY DIRECT, INDIRECT, INCIDENTAL, SPECIAL, EXEMPLARY,
# OR CONSEQUENTIAL DAMAGES (INCLUDING, BUT NOT LIMITED TO, PROCUREMENT
# OF SUBSTITUTE GOODS OR SERVICES; LOSS OF USE, DATA, OR PROFITS; OR
# BUSINESS INTERRUPTION) HOWEVER CAUSED AND ON ANY THEORY OF
# LIABILITY, WHETHER IN CONTRACT, STRICT LIABILITY, OR TORT (INCLUDING
# NEGLIGENCE OR OTHERWISE) ARISING IN ANY WAY OUT OF THE USE OF THIS
# SOFTWARE, EVEN IF ADVISED OF THE POSSIBILITY OF SUCH DAMAGE. THIS
# SOFTWARE MAY BE REDISTRIBUTED TO OTHERS ONLY BY EFFECTIVELY USING
# THIS OR ANOTHER EQUIVALENT DISCLAIMER AS WELL AS ANY OTHER LICENSE
# TERMS THAT MAY APPLY.
""" Configuration  Parameter data """

from datetime import datetime
<<<<<<< HEAD

from sqlalchemy import (Column, Integer, DateTime, Sequence, String,
                        ForeignKey, UniqueConstraint)
from sqlalchemy.orm import relation, backref, deferred

from aquilon.aqdb.column_types import JSONEncodedDict, MutationDict
from aquilon.aqdb.model import Base, Personality, FeatureLink
from aquilon.exceptions_ import NotFoundException, ArgumentError, InternalError
from aquilon.aqdb.column_types import AqStr

=======
from sqlalchemy import (Column, Integer, DateTime, Sequence, String, ForeignKey,
                        UniqueConstraint)
from sqlalchemy.orm import relation, backref, deferred
from aquilon.aqdb.column_types import JSONEncodedDict, MutationDict
from aquilon.aqdb.model import Base, Personality, FeatureLink
from aquilon.exceptions_ import NotFoundException, ArgumentError
from aquilon.aqdb.column_types import AqStr
>>>>>>> fd658e25

_TN = 'parameter'
_PARAM_HOLDER = 'param_holder'
PATH_SEP = '/'


class ParameterHolder(Base):
    """
    The dbobj with which this parameter is associaetd with.
    """
    __tablename__ = _PARAM_HOLDER
    _class_label = 'Parameter Holder'
    _instance_label = 'holder_name'

    id = Column(Integer, Sequence('%s_seq' % _PARAM_HOLDER), primary_key=True)

    creation_date = deferred(Column(DateTime, default=datetime.now,
                                    nullable=False))

    holder_type = Column(AqStr(16), nullable=False)

    __mapper_args__ = {'polymorphic_on': holder_type}

    @property
    def holder_name(self):  # pragma: no cover
        raise InternalError("Abstract base method called")

    @property
    def holder_object(self):  # pragma: no cover
        raise InternalError("Abstract base method called")

paramholder = ParameterHolder.__table__  # pylint: disable=C0103, E1101
paramholder.primary_key.name = '%s_pk' % _PARAM_HOLDER


class PersonalityParameter(ParameterHolder):
    """ Association of parameters with Personality """

    __mapper_args__ = {'polymorphic_identity': 'personality'}

    personality_id = Column(Integer,
                            ForeignKey('personality.id',
                                       name='%s_persona_fk' % _PARAM_HOLDER,
                                       ondelete='CASCADE'),
                            nullable=True)

    personality = relation(Personality, uselist=False,
                    backref=backref('paramholder',
                                    cascade='all, delete-orphan',
                                    uselist=False))

    @property
    def holder_name(self):
        return "%s/%s" % (self.personality.archetype.name,  # pylint: disable=C0103, E1101
                          self.personality.name)  # pylint: disable=C0103, E1101

    @property
    def holder_object(self):
        return self.personality


class FeatureLinkParameter(ParameterHolder):
    """ Parameters associated with features """

    __mapper_args__ = {'polymorphic_identity': 'featurelink'}

    featurelink_id = Column(Integer,
                            ForeignKey('feature_link.id',
                                       name='%s_featurelink_fk' % _PARAM_HOLDER,
                                       ondelete='CASCADE'),
                            nullable=True)

    featurelink = relation(FeatureLink, uselist=False,
                           backref=backref('paramholder', uselist=False,
                                           cascade='all, delete-orphan'))

    @property
    def holder_name(self):
        ret = []
        # pylint: disable=E1101
        if self.featurelink.personality:
            ret.extend([self.featurelink.personality.archetype.name,
                       self.featurelink.personality.name])
        elif self.featurelink.archetype:
            ret.append(self.featurelink.archetype.name)

        ret.append(self.featurelink.feature.name)

        return "/".join(ret)

    @property
    def holder_object(self):
        return self.featurelink

paramholder.append_constraint(UniqueConstraint('personality_id',
                                               name='param_holder_persona_uk'))
paramholder.append_constraint(UniqueConstraint('featurelink_id',
                                               name='param_holder_flink_uk'))


class Parameter(Base):
    """
        Paramter data storing individual key value pairs
    """

    __tablename__ = _TN
    __table_args__ = {'oracle_compress': True}

    id = Column(Integer, Sequence('%s_seq' % _TN), primary_key=True)
    value = Column(MutationDict.as_mutable(JSONEncodedDict))
    creation_date = Column(DateTime, default=datetime.now, nullable=False)
    comments = deferred(Column(String(255), nullable=True))
    holder_id = Column(Integer, ForeignKey('%s.id' % _PARAM_HOLDER,
                                           name='%s_paramholder_fk' % _TN,
                                           ondelete='CASCADE'),
                       nullable=False)

    holder = relation(ParameterHolder, innerjoin=True,
                      backref=backref('parameters',
                                      cascade='all, delete-orphan'))

    @staticmethod
    def tokey(path):
        """ converts path to dict keys ie. /system/key returns [system][key]"""
        parts = Parameter.path_parts(path)
        key_str = ('["' + '"]["'.join(parts) + '"]')
        return key_str

    @staticmethod
    def path_parts(path):
        """
        converts parts of a specified path

        e.g path:/system/foo returns ['system','foo']
        """
        pparts = path.split(PATH_SEP)

        # ignore the leading slash
        if pparts[0] == "":
            pparts = pparts[1:]
        return pparts

    @staticmethod
    def topath(pparts):
        """
        converts dict keys to a path

        e.g [system][key] returns system/key
        """
        return PATH_SEP.join(pparts)

    def get_path(self, path, compel=True, preclude=False):
        """ get value of paramter specified by path made of dict keys """

        ref = self.value
        try:
            parts = Parameter.path_parts(path)
            for part in parts:
                ref = ref[part]
            if ref is not None:
                if preclude:
                    raise ArgumentError("Parameter with path=%s already exists."
                                        % path)
                return ref
        except KeyError:
            if compel:
                raise NotFoundException(
                      "No parameter of path=%s defined." % path)
            else:
                pass
        return None

    def set_path(self,  path, value, compel=False, preclude=False):
        """
        add/or update a new parameter key

        value in dict specified by path made of dict keys
        """

        self.get_path(path, compel, preclude)

        pparts = Parameter.path_parts(path)
        lastnode = pparts.pop()

        ## traverse the given path to add the given value
        ## we need to know the lastnode so we can appropriately
        ## associate a string value or json value

        dref = self.value
        for ppart in pparts:
<<<<<<< HEAD
            if ppart not in dref.keys():  # pylint: disable=C0103, E1101
=======
            if ppart not in dref.keys(): # pylint: disable=E1101
>>>>>>> fd658e25
                dref[ppart] = {}
            dref = dref[ppart]

        dref[lastnode] = value

        ## coerce mutation of parameter since sqlalchemy
        ## cannot recognize parameter change
<<<<<<< HEAD
        self.value.changed()  # pylint: disable=C0103, E1101
=======
        self.value.changed() # pylint: disable=E1101
>>>>>>> fd658e25

    def __del_path(self, path):
        """ method to do the actual deletion """

        pparts = Parameter.path_parts(path)
        lastnode = pparts.pop()
        dref = self.value
        try:
            for ppart in pparts:
                dref = dref[ppart]
            del dref[lastnode]
        except KeyError:
            raise NotFoundException("No parameter of path=%s defined." % path)

    def del_path(self, path):
        """ delete parameter specified at a path """

        if not self.value:
            raise NotFoundException("No parameter of path=%s defined." % path)
        pparts = Parameter.path_parts(path)
        try:
            ## delete the specified path
            self.__del_path(path)

            ## after deleting the leaf check if the parent node is empty
            ## if so delete it
            while pparts.pop():
                if not pparts:
                    break
                newpath = Parameter.topath(pparts)
                if self.get_path(newpath):
                    break
                self.__del_path(newpath)

            ## coerce mutation of parameter since sqlalchemy
            ## cannot recognize parameter change
<<<<<<< HEAD
            self.value.changed()  # pylint: disable=C0103, E1101
=======
            self.value.changed() # pylint: disable=E1101
>>>>>>> fd658e25
        except KeyError:
            raise NotFoundException("No parameter of path=%s defined." % path)

    @staticmethod
    def flatten(data, key="", path="", flattened=None):
        if flattened is None:
            flattened = {}
        if isinstance(data, list):
            for i, item in enumerate(data):
                Parameter.flatten(item, "%d" % i, path + PATH_SEP + key,
                                  flattened)
        elif isinstance(data, dict):
            for new_key, value in data.items():
                Parameter.flatten(value, new_key, path + PATH_SEP + key,
                                  flattened)
        else:
            flattened[((path + PATH_SEP) if path else "") + key] = data
        return flattened

parameter = Parameter.__table__  # pylint: disable=C0103
parameter.primary_key.name = '%s_pk' % _TN
<<<<<<< HEAD
parameter.info['unique_fields'] = ['holder']
=======
parameter.info['unique_fields'] = ['holder']

class ParameterHolder (Base):
    """
    The dbobj with which this parameter is associaetd with.
    """
    __tablename__ = _PARAM_HOLDER

    id = Column(Integer, Sequence('%s_seq' % _PARAM_HOLDER), primary_key=True)

    creation_date = deferred(Column(DateTime, default=datetime.now,
                                    nullable=False))

    holder_type = Column(AqStr(16), nullable=False)

    __mapper_args__ = {'polymorphic_on': holder_type}

    @property
    def holder_name(self):
        return None

    @property
    def holder_object(self):
        return None


paramholder = ParameterHolder.__table__  # pylint: disable=C0103
paramholder.primary_key.name = '%s_pk' % _PARAM_HOLDER
Parameter.holder = relation(ParameterHolder, uselist=False,
                            primaryjoin=Parameter.holder_id==ParameterHolder.id,
                            backref=backref('parameters',
                                            cascade='all, delete-orphan'))
class PersonalityParameter(ParameterHolder):
    """ Association of parameters with Personality """

    __mapper_args__ = {'polymorphic_identity': 'personality'}

    personality_id = Column(Integer,
                            ForeignKey('personality.id',
                                       name='%s_persona_fk' % _PARAM_HOLDER,
                                       ondelete='CASCADE'),
                            nullable=True)

    personality = relation(Personality, uselist=False,
                    backref=backref('paramholder',
                                    cascade='all, delete-orphan',
                                    uselist=False))
    @property
    def holder_name(self):
        return "%s/%s" % (self.personality.archetype.name,  # pylint: disable=C0103
                          self.personality.name) # pylint: disable=C0103

    @property
    def holder_object(self):
        return self.personality

class FeatureLinkParameter(ParameterHolder):
    """ Parameters associated with features """

    __mapper_args__ = {'polymorphic_identity': 'featurelink'}

    featurelink_id  = Column(Integer,
                             ForeignKey('feature_link.id',
                                        name='%s_featurelink_fk' % _PARAM_HOLDER,
                                        ondelete='CASCADE'),
                             nullable=True)

    featurelink = relation(FeatureLink, uselist=False,
                    backref=backref('paramholder',
                                    cascade='all, delete-orphan',
                                    uselist=False))


    @property
    def holder_name(self):
        ret = []
        if (self.featurelink.personality):
            ret.extend([self.featurelink.personality.archetype.name, # pylint: disable=C0103
                       self.featurelink.personality.name])           # pylint: disable=C0103
        elif (self.featurelink.archetype):
            ret.append(self.featurelink.archetype.name)                  # pylint: disable=C0103
        
        ret.append(self.featurelink.feature.name)                        # pylint: disable=C0103
        
        return "/".join(ret)

    @property
    def holder_object(self):
        return self.featurelink

paramholder.append_constraint(UniqueConstraint('personality_id', name='param_holder_persona_uk'))
paramholder.append_constraint(UniqueConstraint('featurelink_id', name='param_holder_flink_uk'))
>>>>>>> fd658e25
<|MERGE_RESOLUTION|>--- conflicted
+++ resolved
@@ -29,10 +29,9 @@
 """ Configuration  Parameter data """
 
 from datetime import datetime
-<<<<<<< HEAD
-
-from sqlalchemy import (Column, Integer, DateTime, Sequence, String,
-                        ForeignKey, UniqueConstraint)
+
+from sqlalchemy import (Column, Integer, DateTime, Sequence, String, ForeignKey,
+                        UniqueConstraint)
 from sqlalchemy.orm import relation, backref, deferred
 
 from aquilon.aqdb.column_types import JSONEncodedDict, MutationDict
@@ -40,16 +39,6 @@
 from aquilon.exceptions_ import NotFoundException, ArgumentError, InternalError
 from aquilon.aqdb.column_types import AqStr
 
-=======
-from sqlalchemy import (Column, Integer, DateTime, Sequence, String, ForeignKey,
-                        UniqueConstraint)
-from sqlalchemy.orm import relation, backref, deferred
-from aquilon.aqdb.column_types import JSONEncodedDict, MutationDict
-from aquilon.aqdb.model import Base, Personality, FeatureLink
-from aquilon.exceptions_ import NotFoundException, ArgumentError
-from aquilon.aqdb.column_types import AqStr
->>>>>>> fd658e25
-
 _TN = 'parameter'
 _PARAM_HOLDER = 'param_holder'
 PATH_SEP = '/'
@@ -80,7 +69,7 @@
     def holder_object(self):  # pragma: no cover
         raise InternalError("Abstract base method called")
 
-paramholder = ParameterHolder.__table__  # pylint: disable=C0103, E1101
+paramholder = ParameterHolder.__table__  # pylint: disable=C0103
 paramholder.primary_key.name = '%s_pk' % _PARAM_HOLDER
 
 
@@ -102,8 +91,8 @@
 
     @property
     def holder_name(self):
-        return "%s/%s" % (self.personality.archetype.name,  # pylint: disable=C0103, E1101
-                          self.personality.name)  # pylint: disable=C0103, E1101
+        return "%s/%s" % (self.personality.archetype.name,  # pylint: disable=C0103
+                          self.personality.name)  # pylint: disable=C0103
 
     @property
     def holder_object(self):
@@ -128,7 +117,6 @@
     @property
     def holder_name(self):
         ret = []
-        # pylint: disable=E1101
         if self.featurelink.personality:
             ret.extend([self.featurelink.personality.archetype.name,
                        self.featurelink.personality.name])
@@ -239,11 +227,7 @@
 
         dref = self.value
         for ppart in pparts:
-<<<<<<< HEAD
-            if ppart not in dref.keys():  # pylint: disable=C0103, E1101
-=======
-            if ppart not in dref.keys(): # pylint: disable=E1101
->>>>>>> fd658e25
+            if ppart not in dref.keys():  # pylint: disable=E1101
                 dref[ppart] = {}
             dref = dref[ppart]
 
@@ -251,11 +235,7 @@
 
         ## coerce mutation of parameter since sqlalchemy
         ## cannot recognize parameter change
-<<<<<<< HEAD
-        self.value.changed()  # pylint: disable=C0103, E1101
-=======
-        self.value.changed() # pylint: disable=E1101
->>>>>>> fd658e25
+        self.value.changed()  # pylint: disable=E1101
 
     def __del_path(self, path):
         """ method to do the actual deletion """
@@ -292,11 +272,7 @@
 
             ## coerce mutation of parameter since sqlalchemy
             ## cannot recognize parameter change
-<<<<<<< HEAD
-            self.value.changed()  # pylint: disable=C0103, E1101
-=======
-            self.value.changed() # pylint: disable=E1101
->>>>>>> fd658e25
+            self.value.changed()  # pylint: disable=E1101
         except KeyError:
             raise NotFoundException("No parameter of path=%s defined." % path)
 
@@ -318,99 +294,4 @@
 
 parameter = Parameter.__table__  # pylint: disable=C0103
 parameter.primary_key.name = '%s_pk' % _TN
-<<<<<<< HEAD
-parameter.info['unique_fields'] = ['holder']
-=======
-parameter.info['unique_fields'] = ['holder']
-
-class ParameterHolder (Base):
-    """
-    The dbobj with which this parameter is associaetd with.
-    """
-    __tablename__ = _PARAM_HOLDER
-
-    id = Column(Integer, Sequence('%s_seq' % _PARAM_HOLDER), primary_key=True)
-
-    creation_date = deferred(Column(DateTime, default=datetime.now,
-                                    nullable=False))
-
-    holder_type = Column(AqStr(16), nullable=False)
-
-    __mapper_args__ = {'polymorphic_on': holder_type}
-
-    @property
-    def holder_name(self):
-        return None
-
-    @property
-    def holder_object(self):
-        return None
-
-
-paramholder = ParameterHolder.__table__  # pylint: disable=C0103
-paramholder.primary_key.name = '%s_pk' % _PARAM_HOLDER
-Parameter.holder = relation(ParameterHolder, uselist=False,
-                            primaryjoin=Parameter.holder_id==ParameterHolder.id,
-                            backref=backref('parameters',
-                                            cascade='all, delete-orphan'))
-class PersonalityParameter(ParameterHolder):
-    """ Association of parameters with Personality """
-
-    __mapper_args__ = {'polymorphic_identity': 'personality'}
-
-    personality_id = Column(Integer,
-                            ForeignKey('personality.id',
-                                       name='%s_persona_fk' % _PARAM_HOLDER,
-                                       ondelete='CASCADE'),
-                            nullable=True)
-
-    personality = relation(Personality, uselist=False,
-                    backref=backref('paramholder',
-                                    cascade='all, delete-orphan',
-                                    uselist=False))
-    @property
-    def holder_name(self):
-        return "%s/%s" % (self.personality.archetype.name,  # pylint: disable=C0103
-                          self.personality.name) # pylint: disable=C0103
-
-    @property
-    def holder_object(self):
-        return self.personality
-
-class FeatureLinkParameter(ParameterHolder):
-    """ Parameters associated with features """
-
-    __mapper_args__ = {'polymorphic_identity': 'featurelink'}
-
-    featurelink_id  = Column(Integer,
-                             ForeignKey('feature_link.id',
-                                        name='%s_featurelink_fk' % _PARAM_HOLDER,
-                                        ondelete='CASCADE'),
-                             nullable=True)
-
-    featurelink = relation(FeatureLink, uselist=False,
-                    backref=backref('paramholder',
-                                    cascade='all, delete-orphan',
-                                    uselist=False))
-
-
-    @property
-    def holder_name(self):
-        ret = []
-        if (self.featurelink.personality):
-            ret.extend([self.featurelink.personality.archetype.name, # pylint: disable=C0103
-                       self.featurelink.personality.name])           # pylint: disable=C0103
-        elif (self.featurelink.archetype):
-            ret.append(self.featurelink.archetype.name)                  # pylint: disable=C0103
-        
-        ret.append(self.featurelink.feature.name)                        # pylint: disable=C0103
-        
-        return "/".join(ret)
-
-    @property
-    def holder_object(self):
-        return self.featurelink
-
-paramholder.append_constraint(UniqueConstraint('personality_id', name='param_holder_persona_uk'))
-paramholder.append_constraint(UniqueConstraint('featurelink_id', name='param_holder_flink_uk'))
->>>>>>> fd658e25
+parameter.info['unique_fields'] = ['holder']