# ex: set expandtab softtabstop=4 shiftwidth=4: -*- cpy-indent-level: 4; indent-tabs-mode: nil -*-
#
# Copyright (C) 2009,2010  Contributor
#
# This program is free software; you can redistribute it and/or modify
# it under the terms of the EU DataGrid Software License.  You should
# have received a copy of the license with this program, and the
# license is published at
# http://eu-datagrid.web.cern.ch/eu-datagrid/license.html.
#
# THE FOLLOWING DISCLAIMER APPLIES TO ALL SOFTWARE CODE AND OTHER
# MATERIALS CONTRIBUTED IN CONNECTION WITH THIS PROGRAM.
#
# THIS SOFTWARE IS LICENSED BY THE COPYRIGHT HOLDERS AND CONTRIBUTORS
# "AS IS" AND ANY EXPRESS OR IMPLIED WARRANTIES, INCLUDING, BUT NOT
# LIMITED TO, THE IMPLIED WARRANTIES OF MERCHANTABILITY AND FITNESS
# FOR A PARTICULAR PURPOSE AND ANY WARRANTY OF NON-INFRINGEMENT, ARE
# DISCLAIMED.  IN NO EVENT SHALL THE COPYRIGHT OWNER OR CONTRIBUTORS
# BE LIABLE FOR ANY DIRECT, INDIRECT, INCIDENTAL, SPECIAL, EXEMPLARY,
# OR CONSEQUENTIAL DAMAGES (INCLUDING, BUT NOT LIMITED TO, PROCUREMENT
# OF SUBSTITUTE GOODS OR SERVICES; LOSS OF USE, DATA, OR PROFITS; OR
# BUSINESS INTERRUPTION) HOWEVER CAUSED AND ON ANY THEORY OF
# LIABILITY, WHETHER IN CONTRACT, STRICT LIABILITY, OR TORT (INCLUDING
# NEGLIGENCE OR OTHERWISE) ARISING IN ANY WAY OUT OF THE USE OF THIS
# SOFTWARE, EVEN IF ADVISED OF THE POSSIBILITY OF SUCH DAMAGE. THIS
# SOFTWARE MAY BE REDISTRIBUTED TO OTHERS ONLY BY EFFECTIVELY USING
# THIS OR ANOTHER EQUIVALENT DISCLAIMER AS WELL AS ANY OTHER LICENSE
# TERMS THAT MAY APPLY.
import warnings

import aquilon.aqdb.depends
from sqlalchemy.exc import SAWarning

from aquilon.aqdb.model.base import Base
from aquilon.aqdb.model.stateengine import StateEngine

#AUTHORIZATION
from aquilon.aqdb.model.role import Role
from aquilon.aqdb.model.realm import Realm
from aquilon.aqdb.model.user_principal import UserPrincipal

#LOCATION
from aquilon.aqdb.model.location import Location
from aquilon.aqdb.model.company import Company
from aquilon.aqdb.model.hub import Hub
from aquilon.aqdb.model.continent import Continent
from aquilon.aqdb.model.country import Country
from aquilon.aqdb.model.city import City
from aquilon.aqdb.model.building import Building
from aquilon.aqdb.model.room import Room
from aquilon.aqdb.model.campus import Campus
from aquilon.aqdb.model.rack import Rack
from aquilon.aqdb.model.desk import Desk

#NETWORK
from aquilon.aqdb.model.network import Network
from aquilon.aqdb.model.dns_domain import DnsDomain
from aquilon.aqdb.model.system import (System, DynamicStub, FutureARecord,
                                       ReservedName)
from aquilon.aqdb.model.router_address import RouterAddress

#CONFIG
from aquilon.aqdb.model.archetype import Archetype
from aquilon.aqdb.model.personality import Personality
from aquilon.aqdb.model.operating_system import OperatingSystem

<<<<<<< HEAD
#SYSTEM
from aquilon.aqdb.model.system import (System, DynamicStub, FutureARecord,
                                       ReservedName)
from aquilon.aqdb.model.ns_record import NsRecord

=======
>>>>>>> 46a4a21f
#HARDWARE
from aquilon.aqdb.model.vendor import Vendor
from aquilon.aqdb.model.model import Model
from aquilon.aqdb.model.hardware_entity import HardwareEntity
from aquilon.aqdb.model.cpu import Cpu
from aquilon.aqdb.model.machine import Machine
from aquilon.aqdb.model.hostlifecycle import HostLifecycle
from aquilon.aqdb.model.switch import Switch
from aquilon.aqdb.model.chassis import Chassis

#HOST
from aquilon.aqdb.model.branch import Branch, Domain, Sandbox
from aquilon.aqdb.model.host import Host

from aquilon.aqdb.model.primary_name_association import PrimaryNameAssociation

#HARDWARE/SYSTEM LINKAGES
from aquilon.aqdb.model.observed_mac import ObservedMac
from aquilon.aqdb.model.chassis_slot import ChassisSlot
from aquilon.aqdb.model.vlan import ObservedVlan, VlanInfo
from aquilon.aqdb.model.interface import (Interface, PublicInterface,
                                          ManagementInterface, OnboardInterface,
                                          VlanInterface, BondingInterface,
                                          BridgeInterface)
from aquilon.aqdb.model.address_assignment import AddressAssignment

#SERVICE
from aquilon.aqdb.model.service import (Service, ServiceListItem,
                                        PersonalityServiceListItem)
from aquilon.aqdb.model.service_instance import ServiceInstance, BuildItem
from aquilon.aqdb.model.service_instance_server import ServiceInstanceServer
from aquilon.aqdb.model.service_map import ServiceMap
from aquilon.aqdb.model.personality_service_map import PersonalityServiceMap

#NasDisk depends on ServiceInstance
from aquilon.aqdb.model.disk import Disk, LocalDisk, NasDisk

#CLUSTER
#FIXME: this is a measure to dodge a warning raised by conflicting class names
#in this and hostlifecycle. It's only used for one of the two classes using a
#'with' clause to ensure as few warnings as possible are masked.
#TODO: overhaul this using importlib. Before loading conflicting classes check
# if they already exist in the current 'locals().keys()' and raise some kind of
# error or warning.
#(daqscott 29/10/10)
with warnings.catch_warnings():
    warnings.simplefilter("ignore", SAWarning)
    from aquilon.aqdb.model.clusterlifecycle import ClusterLifecycle


from aquilon.aqdb.model.cluster import (Cluster, EsxCluster,
                                        HostClusterMember,
                                        MachineClusterMember,
                                        ClusterAlignedService,
                                        ClusterServiceBinding)
from aquilon.aqdb.model.personality_cluster_info import (PersonalityClusterInfo,
                                                         PersonalityESXClusterInfo)

from aquilon.aqdb.model.metacluster import MetaCluster, MetaClusterMember
from aquilon.aqdb.model.machine_specs import MachineSpecs<|MERGE_RESOLUTION|>--- conflicted
+++ resolved
@@ -58,20 +58,13 @@
 from aquilon.aqdb.model.system import (System, DynamicStub, FutureARecord,
                                        ReservedName)
 from aquilon.aqdb.model.router_address import RouterAddress
+from aquilon.aqdb.model.ns_record import NsRecord
 
 #CONFIG
 from aquilon.aqdb.model.archetype import Archetype
 from aquilon.aqdb.model.personality import Personality
 from aquilon.aqdb.model.operating_system import OperatingSystem
 
-<<<<<<< HEAD
-#SYSTEM
-from aquilon.aqdb.model.system import (System, DynamicStub, FutureARecord,
-                                       ReservedName)
-from aquilon.aqdb.model.ns_record import NsRecord
-
-=======
->>>>>>> 46a4a21f
 #HARDWARE
 from aquilon.aqdb.model.vendor import Vendor
 from aquilon.aqdb.model.model import Model
