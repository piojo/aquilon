# ex: set expandtab softtabstop=4 shiftwidth=4: -*- cpy-indent-level: 4; indent-tabs-mode: nil -*-
#
# Copyright (C) 2011,2012  Contributor
#
# This program is free software; you can redistribute it and/or modify
# it under the terms of the EU DataGrid Software License.  You should
# have received a copy of the license with this program, and the
# license is published at
# http://eu-datagrid.web.cern.ch/eu-datagrid/license.html.
#
# THE FOLLOWING DISCLAIMER APPLIES TO ALL SOFTWARE CODE AND OTHER
# MATERIALS CONTRIBUTED IN CONNECTION WITH THIS PROGRAM.
#
# THIS SOFTWARE IS LICENSED BY THE COPYRIGHT HOLDERS AND CONTRIBUTORS
# "AS IS" AND ANY EXPRESS OR IMPLIED WARRANTIES, INCLUDING, BUT NOT
# LIMITED TO, THE IMPLIED WARRANTIES OF MERCHANTABILITY AND FITNESS
# FOR A PARTICULAR PURPOSE AND ANY WARRANTY OF NON-INFRINGEMENT, ARE
# DISCLAIMED.  IN NO EVENT SHALL THE COPYRIGHT OWNER OR CONTRIBUTORS
# BE LIABLE FOR ANY DIRECT, INDIRECT, INCIDENTAL, SPECIAL, EXEMPLARY,
# OR CONSEQUENTIAL DAMAGES (INCLUDING, BUT NOT LIMITED TO, PROCUREMENT
# OF SUBSTITUTE GOODS OR SERVICES; LOSS OF USE, DATA, OR PROFITS; OR
# BUSINESS INTERRUPTION) HOWEVER CAUSED AND ON ANY THEORY OF
# LIABILITY, WHETHER IN CONTRACT, STRICT LIABILITY, OR TORT (INCLUDING
# NEGLIGENCE OR OTHERWISE) ARISING IN ANY WAY OUT OF THE USE OF THIS
# SOFTWARE, EVEN IF ADVISED OF THE POSSIBILITY OF SUCH DAMAGE. THIS
# SOFTWARE MAY BE REDISTRIBUTED TO OTHERS ONLY BY EFFECTIVELY USING
# THIS OR ANOTHER EQUIVALENT DISCLAIMER AS WELL AS ANY OTHER LICENSE
# TERMS THAT MAY APPLY.

from datetime import datetime
import re

from sqlalchemy import (Column, Integer, String, DateTime, ForeignKey,
                        Sequence, UniqueConstraint)
from sqlalchemy.ext.associationproxy import association_proxy
from sqlalchemy.orm import (relation, backref, object_session, validates,
                            deferred)

from aquilon.exceptions_ import InternalError
from aquilon.aqdb.column_types import AqStr, Enum
from aquilon.aqdb.model import Base, Cluster, Host

_TN = 'resource'
_ABV = 'res'
_RESHOLDER = 'resholder'


<<<<<<< HEAD
class Resource(Base):
    """
        Abstraction of specific tables (e.g. VM or Filesystem) into a resource

        A resource is a generic bundle that can be attached to hosts or
        clusters. The resource can take on different shapes such as a VM
        or a filesystem, but there are many common operations we want
        to perform on them and therefore we map the specific types of
        bundles into this Resource class.
    """
    __tablename__ = _TN

    id = Column(Integer, Sequence('%s_seq' % _TN), primary_key=True)
    resource_type = Column(AqStr(16), nullable=False)
    name = Column(AqStr(64), nullable=False)
    creation_date = deferred(Column(DateTime, default=datetime.now,
                                    nullable=False))
    comments = Column(String(255), nullable=True)
    holder_id = Column(Integer, ForeignKey('%s.id' % _RESHOLDER,
                                           name='%s_resholder_fk' % _TN,
                                           ondelete='CASCADE'))

    # Uniqueness over just the resource name and holder_id - you can't
    # have filesystem 'foo' and intervention 'foo' attached to the same
    # host.  Done for sanity.
    UniqueConstraint('name', 'holder_id', name='%s_uk' % _TN)

    __mapper_args__ = {'polymorphic_on': resource_type}

    @property
    def template_base(self):
        return "resource/%s/%s/%s/%s" % (self.resource_type,
                                         self.holder.holder_type,
                                         self.holder.holder_name,
                                         self.name)

    @validates('holder')
    def _validate_holder(self, key, value):
        return self.validate_holder(key, value)

    def validate_holder(self, key, value):
        return value

    def __lt__(self, other):
        # Quick optimizations to not have to evaluate the name.
        if self.holder != other.holder:
            if self.holder.holder_type != other.holder.holder_type:
                return self.holder.holder_type < other.holder.holder_type
            return self.holder.holder_name < other.holder.holder_name
        if self.resource_type != other.resource_type:
            return self.resource_type < other.resource_type
        return self.name < other.name

    def __repr__(self):
        return "<%s Resource %s>" % (self.resource_type, self.id)


resource = Resource.__table__  # pylint: disable=C0103, E1101
resource.primary_key.name = '%s_pk' % _TN
resource.info['unique_fields'] = ['name', 'holder']


=======
>>>>>>> 576f4270
class ResourceHolder(Base):
    """
    Who owns this resource? This could be a variety of different
    owners (e.g. a host, a cluster) and so we have a polymorphic class
    to represent this ownership - that enforces that only a single class
    can ever have ownership. We enforce uniqueness of (resource name,
    resourceholder). As an example, you could have a filesystem resource
    called 'root' on many hosts.
    """
    __tablename__ = _RESHOLDER

    id = Column(Integer, Sequence('%s_seq' % _RESHOLDER), primary_key=True)

    # I don't like this as a string...
    holder_type = Column(AqStr(16), nullable=False)
    __mapper_args__ = {'polymorphic_on': holder_type}

    @property
    def holder_name(self):  # pragma: no cover
        raise InternalError("Abstract base method called")

    @property
    def holder_object(self):  # pragma: no cover
        raise InternalError("Abstract base method called")

    @property
    def holder_path(self):
        return "%s/%s" % (self.holder_type, self.holder_name)

resholder = ResourceHolder.__table__  # pylint: disable=C0103, E1101
resholder.primary_key.name = '%s_pk' % _RESHOLDER


class HostResource(ResourceHolder):
    __mapper_args__ = {'polymorphic_identity': 'host'}

    host_id = Column(Integer, ForeignKey('host.machine_id',
                                         name='%s_host_fk' % _RESHOLDER,
                                         ondelete='CASCADE'),
                     nullable=True)

<<<<<<< HEAD
    # This is a one-to-one relation, so we need uselist=False on the backref
    host = relation(Host, lazy='subquery',
                    backref=backref('resholder',
                                    cascade='all, delete-orphan',
                                    uselist=False))
=======
    host = relation(Host,
                    backref=backref('resholder', uselist=False,
                                    cascade='all, delete-orphan'))
>>>>>>> 576f4270

    @property
    def holder_name(self):
        return self.host.fqdn

    @property
    def holder_object(self):
        return self.host


class ClusterResource(ResourceHolder):
    __mapper_args__ = {'polymorphic_identity': 'cluster'}

    cluster_id = Column(Integer, ForeignKey('clstr.id',
                                            name='%s_clstr_fk' % _RESHOLDER,
                                            ondelete='CASCADE'),
                        nullable=True)

<<<<<<< HEAD
    # This is a one-to-one relation, so we need uselist=False on the backref
    cluster = relation(Cluster, lazy='subquery',
                       backref=backref('resholder',
                                       cascade='all, delete-orphan',
                                       uselist=False))
=======
    cluster = relation(Cluster,
                       backref=backref('resholder', uselist=False,
                                       cascade='all, delete-orphan'))
>>>>>>> 576f4270

    @property
    def holder_name(self):
        return self.cluster.name

    @property
    def holder_object(self):
        return self.cluster


class Resource(Base):
    """
        Abstraction of specific tables (e.g. VM or Filesystem) into a resource

        A resource is a generic bundle that can be attached to hosts or
        clusters. The resource can take on different shapes such as a VM
        or a filesystem, but there are many common operations we want
        to perform on them and therefore we map the specific types of
        bundles into this Resource class.
    """
    __tablename__ = _TN

    id = Column(Integer, Sequence('%s_seq' % _TN), primary_key=True)
    resource_type = Column(AqStr(16), nullable=False)
    name = Column(AqStr(64), nullable=False)
    creation_date = Column(DateTime, default=datetime.now, nullable=False)
    comments = Column(String(255), nullable=True)
    holder_id = Column(Integer, ForeignKey('%s.id' % _RESHOLDER,
                                           name='%s_resholder_fk' % _TN,
                                           ondelete='CASCADE'),
                       nullable=False)

    holder = relation(ResourceHolder, innerjoin=True,
                      backref=backref('resources',
                                      cascade='all, delete-orphan'))

    # Uniqueness over just the resource name and holder_id - you can't
    # have filesystem 'foo' and intervention 'foo' attached to the same
    # host.  Done for sanity.
    UniqueConstraint('name', 'holder_id', name='%s_uk' % _TN)

    __mapper_args__ = {'polymorphic_on': resource_type}

    @property
    def template_base(self):
        return "resource/%s/%s/%s" % (self.holder.holder_path,
                                      self.resource_type,
                                      self.name)

    @validates('holder')
    def _validate_holder(self, key, value):
        return self.validate_holder(key, value)

    def validate_holder(self, key, value):
        return value

    def __lt__(self, other):
        # Quick optimizations to not have to evaluate the name.
        if self.holder != other.holder:
            if self.holder.holder_type != other.holder.holder_type:
                return self.holder.holder_type < other.holder.holder_type
            return self.holder.holder_name < other.holder.holder_name
        if self.resource_type != other.resource_type:
            return self.resource_type < other.resource_type
        return self.name < other.name

    def __repr__(self):
        return "<{0:c} Resource {0.name} of {1}>".format(self, self.holder)


resource = Resource.__table__  # pylint: disable=C0103, E1101
resource.primary_key.name = '%s_pk' % _TN
resource.info['unique_fields'] = ['name', 'holder']


# Proxy the resource list to the holder object for Host and Cluster objects
def _resource_getter(self):
    if self.resholder is not None:
        return self.resholder.resources
    else:
        return []

Host.resources = property(_resource_getter)
Cluster.resources = property(_resource_getter)<|MERGE_RESOLUTION|>--- conflicted
+++ resolved
@@ -45,71 +45,6 @@
 _RESHOLDER = 'resholder'
 
 
-<<<<<<< HEAD
-class Resource(Base):
-    """
-        Abstraction of specific tables (e.g. VM or Filesystem) into a resource
-
-        A resource is a generic bundle that can be attached to hosts or
-        clusters. The resource can take on different shapes such as a VM
-        or a filesystem, but there are many common operations we want
-        to perform on them and therefore we map the specific types of
-        bundles into this Resource class.
-    """
-    __tablename__ = _TN
-
-    id = Column(Integer, Sequence('%s_seq' % _TN), primary_key=True)
-    resource_type = Column(AqStr(16), nullable=False)
-    name = Column(AqStr(64), nullable=False)
-    creation_date = deferred(Column(DateTime, default=datetime.now,
-                                    nullable=False))
-    comments = Column(String(255), nullable=True)
-    holder_id = Column(Integer, ForeignKey('%s.id' % _RESHOLDER,
-                                           name='%s_resholder_fk' % _TN,
-                                           ondelete='CASCADE'))
-
-    # Uniqueness over just the resource name and holder_id - you can't
-    # have filesystem 'foo' and intervention 'foo' attached to the same
-    # host.  Done for sanity.
-    UniqueConstraint('name', 'holder_id', name='%s_uk' % _TN)
-
-    __mapper_args__ = {'polymorphic_on': resource_type}
-
-    @property
-    def template_base(self):
-        return "resource/%s/%s/%s/%s" % (self.resource_type,
-                                         self.holder.holder_type,
-                                         self.holder.holder_name,
-                                         self.name)
-
-    @validates('holder')
-    def _validate_holder(self, key, value):
-        return self.validate_holder(key, value)
-
-    def validate_holder(self, key, value):
-        return value
-
-    def __lt__(self, other):
-        # Quick optimizations to not have to evaluate the name.
-        if self.holder != other.holder:
-            if self.holder.holder_type != other.holder.holder_type:
-                return self.holder.holder_type < other.holder.holder_type
-            return self.holder.holder_name < other.holder.holder_name
-        if self.resource_type != other.resource_type:
-            return self.resource_type < other.resource_type
-        return self.name < other.name
-
-    def __repr__(self):
-        return "<%s Resource %s>" % (self.resource_type, self.id)
-
-
-resource = Resource.__table__  # pylint: disable=C0103, E1101
-resource.primary_key.name = '%s_pk' % _TN
-resource.info['unique_fields'] = ['name', 'holder']
-
-
-=======
->>>>>>> 576f4270
 class ResourceHolder(Base):
     """
     Who owns this resource? This could be a variety of different
@@ -151,17 +86,10 @@
                                          ondelete='CASCADE'),
                      nullable=True)
 
-<<<<<<< HEAD
     # This is a one-to-one relation, so we need uselist=False on the backref
-    host = relation(Host, lazy='subquery',
-                    backref=backref('resholder',
-                                    cascade='all, delete-orphan',
-                                    uselist=False))
-=======
     host = relation(Host,
                     backref=backref('resholder', uselist=False,
                                     cascade='all, delete-orphan'))
->>>>>>> 576f4270
 
     @property
     def holder_name(self):
@@ -180,17 +108,10 @@
                                             ondelete='CASCADE'),
                         nullable=True)
 
-<<<<<<< HEAD
     # This is a one-to-one relation, so we need uselist=False on the backref
-    cluster = relation(Cluster, lazy='subquery',
-                       backref=backref('resholder',
-                                       cascade='all, delete-orphan',
-                                       uselist=False))
-=======
     cluster = relation(Cluster,
                        backref=backref('resholder', uselist=False,
                                        cascade='all, delete-orphan'))
->>>>>>> 576f4270
 
     @property
     def holder_name(self):
