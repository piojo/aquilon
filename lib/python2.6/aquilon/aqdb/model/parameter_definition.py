--- conflicted
+++ resolved
@@ -43,12 +43,6 @@
 _PARAM_DEF_HOLDER = 'param_def_holder'
 _PATH_TYPES = ['list', 'string', 'int', 'float', 'boolean', 'json']
 
-<<<<<<< HEAD
-=======
-param_definition = ParamDefinition.__table__  # pylint: disable=C0103
-param_definition.primary_key.name = '%s_pk' % _TN
-param_definition.info['unique_fields'] = ['path', 'holder']
->>>>>>> fd658e25
 
 class ParamDefHolder(Base):
     """
@@ -176,6 +170,6 @@
         raise ArgumentError("Unknown value type '%s'.  The valid types are: "
                             "%s." % (value_type, valid_types))
 
-param_definition = ParamDefinition.__table__  # pylint: disable=C0103, E1101
+param_definition = ParamDefinition.__table__  # pylint: disable=C0103
 param_definition.primary_key.name = '%s_pk' % _TN
 param_definition.info['unique_fields'] = ['path', 'holder']