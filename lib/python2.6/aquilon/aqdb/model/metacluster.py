# ex: set expandtab softtabstop=4 shiftwidth=4: -*- cpy-indent-level: 4; indent-tabs-mode: nil -*-
#
# Copyright (C) 2009,2010,2011,2012  Contributor
#
# This program is free software; you can redistribute it and/or modify
# it under the terms of the EU DataGrid Software License.  You should
# have received a copy of the license with this program, and the
# license is published at
# http://eu-datagrid.web.cern.ch/eu-datagrid/license.html.
#
# THE FOLLOWING DISCLAIMER APPLIES TO ALL SOFTWARE CODE AND OTHER
# MATERIALS CONTRIBUTED IN CONNECTION WITH THIS PROGRAM.
#
# THIS SOFTWARE IS LICENSED BY THE COPYRIGHT HOLDERS AND CONTRIBUTORS
# "AS IS" AND ANY EXPRESS OR IMPLIED WARRANTIES, INCLUDING, BUT NOT
# LIMITED TO, THE IMPLIED WARRANTIES OF MERCHANTABILITY AND FITNESS
# FOR A PARTICULAR PURPOSE AND ANY WARRANTY OF NON-INFRINGEMENT, ARE
# DISCLAIMED.  IN NO EVENT SHALL THE COPYRIGHT OWNER OR CONTRIBUTORS
# BE LIABLE FOR ANY DIRECT, INDIRECT, INCIDENTAL, SPECIAL, EXEMPLARY,
# OR CONSEQUENTIAL DAMAGES (INCLUDING, BUT NOT LIMITED TO, PROCUREMENT
# OF SUBSTITUTE GOODS OR SERVICES; LOSS OF USE, DATA, OR PROFITS; OR
# BUSINESS INTERRUPTION) HOWEVER CAUSED AND ON ANY THEORY OF
# LIABILITY, WHETHER IN CONTRACT, STRICT LIABILITY, OR TORT (INCLUDING
# NEGLIGENCE OR OTHERWISE) ARISING IN ANY WAY OUT OF THE USE OF THIS
# SOFTWARE, EVEN IF ADVISED OF THE POSSIBILITY OF SUCH DAMAGE. THIS
# SOFTWARE MAY BE REDISTRIBUTED TO OTHERS ONLY BY EFFECTIVELY USING
# THIS OR ANOTHER EQUIVALENT DISCLAIMER AS WELL AS ANY OTHER LICENSE
# TERMS THAT MAY APPLY.
"""
    A metacluster is a grouping of two or more clusters grouped together for
    wide-area failover scenarios (So far only for vmware based clusters)
"""

from datetime import datetime

from sqlalchemy import (Column, Integer, DateTime, Boolean, ForeignKey,
                        UniqueConstraint)

from sqlalchemy.orm import relation, backref, deferred
from sqlalchemy.orm.attributes import instance_state
from sqlalchemy.orm.interfaces import MapperExtension
from sqlalchemy.orm.session import object_session
from sqlalchemy.ext.associationproxy import association_proxy

from aquilon.exceptions_ import ArgumentError
from aquilon.aqdb.model import Base, Cluster, ServiceInstance
from aquilon.aqdb.model.cluster import convert_resources

_TN = 'clstr'
_MCT = 'metacluster'
_MCM = 'metacluster_member'


class MetaCluster(Cluster):
    """
        A metacluster is a grouping of two or more clusters grouped
        together for wide-area failover scenarios (So far only for
        vmware based clusters).  Network is nullable for metaclusters
        that do not utilize IP failover.
    """

    __tablename__ = _MCT
    __mapper_args__ = {'polymorphic_identity': 'meta'}
    _class_label = "Metacluster"

    id = Column(Integer, ForeignKey('%s.id' % _TN,
                                    name='meta_cluster_fk',
                                    ondelete='CASCADE'),
                                    primary_key=True)

    max_clusters = Column(Integer, nullable=False)

    max_shares = Column(Integer, nullable=False)

    high_availability = Column(Boolean(name="%s_ha_ck" % _MCT), default=False,
                               nullable=False)

    members = association_proxy('_clusters', 'cluster',
                                creator=lambda x: MetaClusterMember(cluster=x))

    # resourcegroup, see resources relatio.

    # Works for both Vulcan 1 and Vulcan 2.
    # Abusing the fact that only length and retval[x].name is used of shares
    # return value
    @property
    def shares(self):
        from aquilon.aqdb.model import VirtualMachine, ClusterResource
        q = object_session(self).query(ServiceInstance)
        q = q.join('nas_disks', 'machine', VirtualMachine, ClusterResource, 'cluster',
                   '_metacluster')
        q = q.filter_by(metacluster=self)
        return q.all()

    # see cluster.minimum_location
    @property
    def minimum_location(self):
        location = None
        for cluster in self.members:
            if location:
                location = location.merge(cluster.location_constraint)
            else:
                location = cluster.location_constraint
        return location

    def get_total_capacity(self):
        # Key: building; value: list of cluster capacities inside that building
        building_capacity = {}
        for cluster in self.members:
            building = cluster.location_constraint.building
            if building not in building_capacity:
                building_capacity[building] = {}
            cap = cluster.get_total_capacity()
            for name, value in cap.items():
                if name in building_capacity[building]:
                    building_capacity[building][name] += value
                else:
                    building_capacity[building][name] = value

        # Convert the per-building dict of resources to per-resource list of
        # building-provided values
        resmap = convert_resources(building_capacity.values())

        # high_availability is down_buildings_threshold == 1. So if high
        # availability is enabled, drop the largest value from every resource
        # list
        for name in resmap:
            reslist = sorted(resmap[name])
            if self.high_availability:
                reslist = reslist[:-1]
            resmap[name] = sum(reslist)

        return resmap

    def get_total_usage(self):
        usage = {}
        for cluster in self.members:
            for name, value in cluster.get_total_usage().items():
                if name in usage:
                    usage[name] += value
                else:
                    usage[name] = value
        return usage

    def validate(self, error=ArgumentError):
        """ Validate metacluster constraints """
        if len(self.members) > self.max_clusters:
            raise error("{0} already has the maximum number of clusters "
                        "({1}).".format(self, self.max_clusters))
        if len(self.shares) > self.max_shares:
            raise error("{0} already has the maximum number of shares "
                        "({1}).".format(self, self.max_shares))

        # Small optimization: avoid enumerating all the clusters/VMs if high
        # availability is not enabled
        if self.high_availability:
            capacity = self.get_total_capacity()
            usage = self.get_total_usage()
            for name, value in usage.items():
                # Skip resources that are not restricted
                if name not in capacity:
                    continue
                if value > capacity[name]:
                    raise error("{0} is over capacity regarding {1}: wanted {2}, "
                                "but the limit is {3}.".format(self, name, value,
                                                               capacity[name]))
        return

<<<<<<< HEAD
    # see cluster.validate_membership
    def validate_membership(self, cluster, error=ArgumentError, **kwargs):

        if cluster.branch != self.branch or \
               cluster.sandbox_author != self.sandbox_author:
            raise ArgumentError("{0} {1} {2} does not match {3:l} {4} "
                                "{5}.".format(cluster,
                                              cluster.branch.branch_type,
                                              cluster.authored_branch,
                                              self,
                                              self.branch.branch_type,
                                              self.authored_branch))

metacluster = MetaCluster.__table__  # pylint: disable=C0103, E1101
=======
metacluster = MetaCluster.__table__  # pylint: disable=C0103
>>>>>>> fd658e25
metacluster.primary_key.name = '%s_pk' % _MCT
metacluster.info['unique_fields'] = ['name']


class ValidateMetaCluster(MapperExtension):
    """ Helper class to perform validation on metacluster membership changes """

    def after_insert(self, mapper, connection, instance):
        """ Validate the metacluster after a new member has been added """
        instance.metacluster.validate()

    def after_delete(self, mapper, connection, instance):
        """ Validate the metacluster after a member has been deleted """
        # This is a little tricky. If the instance got deleted through an
        # association proxy, then instance.cluster will be None (although
        # instance.cluster_id still has the right value).
        if instance.metacluster:
            metacluster = instance.metacluster
        else:
            state = instance_state(instance)
            metacluster = state.committed_state['metacluster']
        metacluster.validate()


class MetaClusterMember(Base):
    """ Binds clusters to metaclusters """
    __tablename__ = _MCM

    metacluster_id = Column(Integer, ForeignKey('metacluster.id',
                                                name='%s_meta_fk' % _MCM,
                                                ondelete='CASCADE'),
                            #if a metacluser is delete so is the association
                            primary_key=True)

    cluster_id = Column(Integer, ForeignKey('clstr.id',
                                            name='%s_clstr_fk' % _MCM,
                                            ondelete='CASCADE'),
                        #if a cluster is deleted, so is the association
                        primary_key=True)

    creation_date = deferred(Column(DateTime, default=datetime.now,
                                    nullable=False))

    """
        Association Proxy and relation cascading:
        We need cascade=all on backrefs so that deletion propagates to avoid
        AssertionError: Dependency rule tried to blank-out primary key column on
        deletion of the Metacluster and it's links. On the contrary do not have
        cascade='all' on the forward mapper here, else deletion of metaclusters
        and their links also causes deleteion of clusters (BAD)
    """

    metacluster = relation(MetaCluster, lazy='subquery', innerjoin=True,
                           backref=backref('_clusters',
                                           cascade='all, delete-orphan'),
                           primaryjoin=(metacluster_id==MetaCluster.id)
                           )

    # This is a one-to-one relation, so we need uselist=False on the backref
    cluster = relation(Cluster, lazy='subquery', innerjoin=True,
                       backref=backref('_metacluster', uselist=False,
                                       cascade='all, delete-orphan'))

    __mapper_args__ = {'extension': ValidateMetaCluster()}

metamember = MetaClusterMember.__table__  # pylint: disable=C0103
metamember.primary_key.name = '%s_pk' % _MCM
metamember.append_constraint(
    UniqueConstraint('cluster_id', name='%s_uk' % _MCM))
metamember.info['unique_fields'] = ['metacluster', 'cluster']<|MERGE_RESOLUTION|>--- conflicted
+++ resolved
@@ -166,7 +166,6 @@
                                                                capacity[name]))
         return
 
-<<<<<<< HEAD
     # see cluster.validate_membership
     def validate_membership(self, cluster, error=ArgumentError, **kwargs):
 
@@ -180,10 +179,7 @@
                                               self.branch.branch_type,
                                               self.authored_branch))
 
-metacluster = MetaCluster.__table__  # pylint: disable=C0103, E1101
-=======
 metacluster = MetaCluster.__table__  # pylint: disable=C0103
->>>>>>> fd658e25
 metacluster.primary_key.name = '%s_pk' % _MCT
 metacluster.info['unique_fields'] = ['name']
 
