--- conflicted
+++ resolved
@@ -68,13 +68,9 @@
     creation_date = Column(DateTime, default=datetime.now, nullable=False)
     manager = Column(Enum(32, MANAGERS), default='aqd', nullable=False)
     comments = Column(String(255), nullable=True)
-<<<<<<< HEAD
-    service = relation(Service, lazy=False, uselist=False, backref='instances')
-=======
 
     service = relation(Service, lazy=False, uselist=False, innerjoin=True,
                        backref='instances')
->>>>>>> a6b76c05
 
     # _client_count is defined later in this file
     # nas_disk_count and nas_machine_count are defined in disk.py
