--- conflicted
+++ resolved
@@ -31,14 +31,9 @@
 from inspect import isclass
 
 from sqlalchemy.orm.session import Session
-<<<<<<< HEAD
-from sqlalchemy.orm.properties import RelationProperty
-=======
 from sqlalchemy.orm.properties import RelationProperty, ColumnProperty
 from sqlalchemy.orm.exc import NoResultFound, MultipleResultsFound
->>>>>>> dd4bc878
 from sqlalchemy.ext.declarative import declarative_base
-from sqlalchemy.orm.exc import NoResultFound, MultipleResultsFound
 from sqlalchemy.ext.associationproxy import AssociationProxy, _lazy_collection
 
 from aquilon.utils import monkeypatch
@@ -140,14 +135,6 @@
         """
 
         return self.format_helper(format_spec, self._get_instance_label())
-
-    @classmethod
-<<<<<<< HEAD
-    def _get_class_label(cls):
-        return getattr(cls, "_class_label", cls.__name__)
-=======
-    def get_by(cls, k, v, session):
-        return session.query(cls).filter(cls.__dict__[k] == v).all()
 
     @classmethod
     def _get_class_label(cls, tolower=False):
@@ -162,7 +149,6 @@
             # case
             label = ' '.join(map(lambda x: x if x[:-1].isupper() else x.lower(), parts))
         return label
->>>>>>> dd4bc878
 
     def _get_instance_label(self):
         """ Subclasses can override this method or just set a property to check
