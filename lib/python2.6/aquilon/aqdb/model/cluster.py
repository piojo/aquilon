# ex: set expandtab softtabstop=4 shiftwidth=4: -*- cpy-indent-level: 4; indent-tabs-mode: nil -*-
#
# Copyright (C) 2009,2010  Contributor
#
# This program is free software; you can redistribute it and/or modify
# it under the terms of the EU DataGrid Software License.  You should
# have received a copy of the license with this program, and the
# license is published at
# http://eu-datagrid.web.cern.ch/eu-datagrid/license.html.
#
# THE FOLLOWING DISCLAIMER APPLIES TO ALL SOFTWARE CODE AND OTHER
# MATERIALS CONTRIBUTED IN CONNECTION WITH THIS PROGRAM.
#
# THIS SOFTWARE IS LICENSED BY THE COPYRIGHT HOLDERS AND CONTRIBUTORS
# "AS IS" AND ANY EXPRESS OR IMPLIED WARRANTIES, INCLUDING, BUT NOT
# LIMITED TO, THE IMPLIED WARRANTIES OF MERCHANTABILITY AND FITNESS
# FOR A PARTICULAR PURPOSE AND ANY WARRANTY OF NON-INFRINGEMENT, ARE
# DISCLAIMED.  IN NO EVENT SHALL THE COPYRIGHT OWNER OR CONTRIBUTORS
# BE LIABLE FOR ANY DIRECT, INDIRECT, INCIDENTAL, SPECIAL, EXEMPLARY,
# OR CONSEQUENTIAL DAMAGES (INCLUDING, BUT NOT LIMITED TO, PROCUREMENT
# OF SUBSTITUTE GOODS OR SERVICES; LOSS OF USE, DATA, OR PROFITS; OR
# BUSINESS INTERRUPTION) HOWEVER CAUSED AND ON ANY THEORY OF
# LIABILITY, WHETHER IN CONTRACT, STRICT LIABILITY, OR TORT (INCLUDING
# NEGLIGENCE OR OTHERWISE) ARISING IN ANY WAY OUT OF THE USE OF THIS
# SOFTWARE, EVEN IF ADVISED OF THE POSSIBILITY OF SUCH DAMAGE. THIS
# SOFTWARE MAY BE REDISTRIBUTED TO OTHERS ONLY BY EFFECTIVELY USING
# THIS OR ANOTHER EQUIVALENT DISCLAIMER AS WELL AS ANY OTHER LICENSE
# TERMS THAT MAY APPLY.
""" tables/classes applying to clusters """
from datetime import datetime

from sqlalchemy import (Column, Integer, String, DateTime, Sequence, ForeignKey,
                        UniqueConstraint)

from sqlalchemy.orm import relation, backref, object_session
from sqlalchemy.orm.attributes import instance_state
from sqlalchemy.orm.interfaces import MapperExtension
from sqlalchemy.ext.associationproxy import association_proxy

from aquilon.exceptions_ import ArgumentError
from aquilon.aqdb.column_types import AqStr
from aquilon.aqdb.model import (Base, Host, Service, Location,
                                Personality, ClusterLifecycle,
                                ServiceInstance, Machine, Branch, TorSwitch,
                                UserPrincipal)

# List of functions allowed to be used in vmhost_capacity_function
restricted_builtins = {'None': None,
                       'dict': dict,
                       'divmod': divmod,
                       'float': float,
                       'int': int,
                       'len': len,
                       'long': long,
                       'max': max,
                       'min': min,
                       'pow': pow,
                       'round': round}


def convert_resources(resources):
    """ Convert a list of dicts to a dict of lists """
    # Turn this: [{'a': 1, 'b': 1},
    #             {'a': 2, 'b': 2}]
    #
    # Into this: {'a': [1, 2],
    #             'b': [1, 2]}
    resmap = {}
    for res in resources:
        for name, value in res.items():
            if name not in resmap:
                resmap[name] = []
            resmap[name].append(value)
    return resmap

# Cluster is a reserved word in Oracle
_TN = 'clstr'
_HCM = 'host_cluster_member'
_MCM = 'machine_cluster_member'
_CAS = 'cluster_aligned_service'
_CASABV = 'clstr_alnd_svc'
_CSB = 'cluster_service_binding'
_CSBABV = 'clstr_svc_bndg'


class Cluster(Base):
    """
        A group of two or more hosts for high availablility or grid capabilities
        Location constraint is nullable as it may or may not be used
    """
    __tablename__ = _TN

    id = Column(Integer, Sequence('%s_seq' % _TN), primary_key=True)
    cluster_type = Column(AqStr(16), nullable=False)
    name = Column(AqStr(64), nullable=False)

    #Lack of cascaded deletion is intentional on personality
    personality_id = Column(Integer, ForeignKey('personality.id',
                                                name='cluster_prsnlty_fk'),
                            nullable=False)

    branch_id = Column(Integer, ForeignKey('branch.id',
                                           name='cluster_branch_fk'),
                                           nullable=False)

    sandbox_author_id = Column(Integer,
                               ForeignKey('user_principal.id',
                                          name='cluster_sandbox_author_fk'),
                               nullable=True)

    location_constraint_id = Column(ForeignKey('location.id',
                                               name='cluster_location_fk'))

    #esx cluster __init__ method overrides this default
    max_hosts = Column(Integer, default=2, nullable=True)
    creation_date = Column(DateTime, default=datetime.now, nullable=False)
<<<<<<< HEAD
    comments = Column(String(255))
=======
    status_id = Column(Integer, ForeignKey('clusterlifecycle.id',
                                              name='cluster_status_fk'),
                          nullable=False)
    status = relation(ClusterLifecycle, backref='clusters')
    comments      = Column(String(255))
>>>>>>> 93c5d32c

    location_constraint = relation(Location,
                                   uselist=False,
                                   lazy=False)

    personality = relation(Personality, uselist=False, lazy=False)
    branch = relation(Branch, uselist=False, lazy=False, backref='clusters')
    sandbox_author = relation(UserPrincipal, uselist=False)

    hosts = association_proxy('_hosts', 'host',
                              creator=lambda host: HostClusterMember(host=host))
    machines = association_proxy('_machines', 'machine',
                         creator=lambda mach: MachineClusterMember(machine=mach))

    service_bindings = association_proxy('_cluster_svc_binding',
                                         'service_instance')

    _metacluster = None
    metacluster = association_proxy('_metacluster', 'metacluster')

    __mapper_args__ = {'polymorphic_on': cluster_type}

    @property
    def required_services(self):
        q = object_session(self).query(ClusterAlignedService)
        q = q.filter_by(cluster_type=self.cluster_type)
        return q.all()

    @property
    def authored_branch(self):
        if self.sandbox_author:
            return "%s/%s" % (self.sandbox_author.name, self.branch.name)
        return str(self.branch.name)

    @property
    def personality_info(self):
        if self.cluster_type in self.personality.cluster_infos:
            return self.personality.cluster_infos[self.cluster_type]
        else:
            return None

    def validate(self, max_hosts=None, error=ArgumentError, **kwargs):
        if max_hosts is None:
            max_hosts = self.max_hosts
        if len(self.hosts) > self.max_hosts:
            raise error("{0} is over capacity of {1} hosts.".format(self,
                                                                    max_hosts))
        if self.metacluster:
            self.metacluster.validate()

cluster = Cluster.__table__  # pylint: disable-msg=C0103, E1101
cluster.primary_key.name = 'cluster_pk'
cluster.append_constraint(UniqueConstraint('name', name='cluster_uk'))
cluster.info['unique_fields'] = ['name']


class EsxCluster(Cluster):
    """
        Specifically for our VMware esx based clusters.
    """
    __tablename__ = 'esx_cluster'
    __mapper_args__ = {'polymorphic_identity': 'esx'}
    _class_label = 'ESX Cluster'

    esx_cluster_id = Column(Integer, ForeignKey('%s.id' % _TN,
                                            name='esx_cluster_fk',
                                            ondelete='CASCADE'),
                            #if the cluster record is deleted so is esx_cluster
                            primary_key=True)

    vm_count = Column(Integer, default=16, nullable=True)
    host_count = Column(Integer, default=1, nullable=False)
    down_hosts_threshold = Column(Integer, nullable=False)

    # Memory capacity override
    memory_capacity = Column(Integer, nullable=True)

    switch_id = Column(Integer,
                       ForeignKey('tor_switch.id',
                                  name='esx_cluster_switch_fk'),
                       nullable=True)

    switch = relation(TorSwitch, uselist=False, lazy=False,
                      backref=backref('esx_clusters'))

    @property
    def vm_to_host_ratio(self):
        return '%s:%s' % (self.vm_count, self.host_count)

    @property
    def max_vm_count(self):
        if self.host_count == 0:
            return 0
        effective_vmhost_count = len(self.hosts) - self.down_hosts_threshold
        if effective_vmhost_count < 0:
            return 0
        return effective_vmhost_count * self.vm_count / self.host_count

    @property
    def minimum_location(self):
        location = None
        for host in self.hosts:
            if location:
                location = location.merge(host.location)
            else:
                location = host.location
        return location

    @property
    def vmhost_capacity_function(self):
        """ Return the compiled VM host capacity function """
        info = self.personality_info
        if info:
            return info.compiled_vmhost_capacity_function
        else:
            return None

    @property
    def virtmachine_capacity_function(self):
        """ Return the compiled virtual machine capacity function """
        # Only identity mapping for now
        return None

    def get_total_capacity(self, down_hosts_threshold=None):
        """ Return the total capacity available for use by virtual machines """
        if down_hosts_threshold is None:
            down_hosts_threshold = self.down_hosts_threshold

        if len(self.hosts) <= down_hosts_threshold:
            return {'memory': 0}

        func = self.vmhost_capacity_function
        if self.personality_info:
            overcommit = self.personality_info.vmhost_overcommit_memory
        else:
            overcommit = 1

        # No access for anything except built-in functions
        global_vars = {'__builtins__': restricted_builtins}

        resources = []
        for host in self.hosts:
            # This is the list of variables we want to pass to the capacity
            # function
            local_vars = {'memory': host.machine.memory}
            if func:
                rec = eval(func, global_vars, local_vars)
            else:
                rec = local_vars

            # Apply the memory overcommit factor. Force the result to be
            # an integer since it looks better on display
            if 'memory' in rec:
                rec['memory'] = int(rec['memory'] * overcommit)

            resources.append(rec)

        # Convert the list of dicts to a dict of lists
        resmap = convert_resources(resources)

        # Drop the <down_hosts_threshold> largest elements from every list, and
        # sum the rest
        for name in resmap:
            reslist = sorted(resmap[name])
            if down_hosts_threshold > 0:
                reslist = reslist[:-down_hosts_threshold]
            resmap[name] = sum(reslist)

        # Process overrides
        if self.memory_capacity is not None:
            resmap['memory'] = self.memory_capacity

        return resmap

    def get_total_usage(self):
        """ Return the amount of resources used by the virtual machines """
        func = self.virtmachine_capacity_function

        # No access for anything except built-in functions
        global_vars = {'__builtins__': restricted_builtins}

        resmap = {}
        for machine in self.machines:
            # This is the list of variables we want to pass to the capacity
            # function
            local_vars = {'memory': machine.memory}
            if func:
                res = eval(func, global_vars, local_vars)
            else:
                res = local_vars
            for name, value in res.items():
                if name not in resmap:
                    resmap[name] = value
                else:
                    resmap[name] += value
        return resmap

    def validate(self, vm_part=None, host_part=None, current_vm_count=None,
                 current_host_count=None, down_hosts_threshold=None,
                 error=ArgumentError, **kwargs):
        super(EsxCluster, self).validate(error=error, **kwargs)

        if vm_part is None:
            vm_part = self.vm_count
        if host_part is None:
            host_part = self.host_count
        if current_vm_count is None:
            current_vm_count = len(self.machines)
        if current_host_count is None:
            current_host_count = len(self.hosts)
        if down_hosts_threshold is None:
            down_hosts_threshold = self.down_hosts_threshold

        # It doesn't matter how many vmhosts we have if there are no
        # virtual machines.
        if current_vm_count <= 0:
            return

        if host_part == 0:
            raise error("Invalid ratio of {0}:{1} for {2:l}.".format(
                        vm_part, host_part, self))

        # For calculations, assume that down_hosts_threshold vmhosts
        # are not available from the number currently configured.
        adjusted_host_count = current_host_count - down_hosts_threshold

        if adjusted_host_count <= 0:
            raise error("%s cannot support VMs with %s "
                        "vmhosts and a down_hosts_threshold of %s" %
                        (format(self), current_host_count,
                         down_hosts_threshold))

        # The current ratio must be less than the requirement...
        # cur_vm / cur_host <= vm_part / host_part
        # cur_vm * host_part <= vm_part * cur_host
        # Apply a logical not to test for the error condition...
        if current_vm_count * host_part > vm_part * adjusted_host_count:
            raise error("%s VMs:%s hosts in %s violates "
                        "ratio %s:%s with down_hosts_threshold %s" %
                        (current_vm_count, current_host_count, format(self),
                         vm_part, host_part, down_hosts_threshold))

        capacity = self.get_total_capacity()
        usage = self.get_total_usage()
        for name, value in usage.items():
            # Skip resources that are not restricted
            if name not in capacity:
                continue
            if value > capacity[name]:
                raise error("{0} is over capacity regarding {1}: wanted {2}, "
                            "but the limit is {3}.".format(self, name, value,
                                                           capacity[name]))
        return

    def __init__(self, **kw):
        if 'max_hosts' not in kw:
            kw['max_hosts'] = 8
        super(EsxCluster, self).__init__(**kw)

esx_cluster = EsxCluster.__table__  # pylint: disable-msg=C0103, E1101
esx_cluster.primary_key.name = 'esx_cluster_pk'
esx_cluster.info['unique_fields'] = ['name']


class ValidateCluster(MapperExtension):
    """ Helper class to perform validation on cluster membership changes """

    def after_insert(self, mapper, connection, instance):
        instance.cluster.validate()

    def after_delete(self, mapper, connection, instance):
        # This is a little tricky. If the instance got deleted through an
        # association proxy, then instance.cluster will be None (although
        # instance.cluster_id still has the right value).
        if instance.cluster:
            cluster = instance.cluster
        else:
            state = instance_state(instance)
            cluster = state.committed_state['cluster']
        cluster.validate()


class HostClusterMember(Base):
    """ Specific Class for EsxCluster vmhosts """
    __tablename__ = _HCM

    cluster_id = Column(Integer, ForeignKey('%s.id' % _TN,
                                                name='hst_clstr_mmbr_clstr_fk',
                                                ondelete='CASCADE'),
                        #if the cluster is deleted, so is membership
                        primary_key=True)

    host_id = Column(Integer, ForeignKey('host.id',
                                         name='hst_clstr_mmbr_hst_fk',
                                         ondelete='CASCADE'),
                        #if the host is deleted, so is the membership
                        primary_key=True)

    creation_date = Column(DateTime, default=datetime.now, nullable=False)

    """
        Association Proxy and relation cascading:
        We need cascade=all on backrefs so that deletion propagates to avoid
        AssertionError: Dependency rule tried to blank-out primary key column on
        deletion of the Cluster and it's links. On the contrary do not have
        cascade='all' on the forward mapper here, else deletion of clusters
        and their links also causes deleteion of hosts (BAD)
    """
    cluster = relation(Cluster, uselist=False, lazy=False,
                       backref=backref('_hosts', cascade='all, delete-orphan'))

    host = relation(Host, lazy=False,
                    backref=backref('_cluster', uselist=False,
                                    cascade='all, delete-orphan'))

    __mapper_args__ = {'extension': ValidateCluster()}

hcm = HostClusterMember.__table__  # pylint: disable-msg=C0103, E1101
hcm.primary_key.name = '%s_pk' % _HCM
hcm.append_constraint(
    UniqueConstraint('host_id', name='host_cluster_member_host_uk'))
hcm.info['unique_fields'] = ['cluster', 'host']

Host.cluster = association_proxy('_cluster', 'cluster')


class MachineClusterMember(Base):
    """ Binds machines into clusters """
    __tablename__ = _MCM

    cluster_id = Column(Integer, ForeignKey('%s.id' % _TN,
                                                name='mchn_clstr_mmbr_clstr_fk',
                                                ondelete='CASCADE'),
                            primary_key=True)

    machine_id = Column(Integer, ForeignKey('machine.machine_id',
                                            name='mchn_clstr_mmbr_mchn_fk',
                                            ondelete='CASCADE'),
                        primary_key=True)

    creation_date = Column(DateTime, default=datetime.now, nullable=False)

    """ See comments for HostClusterMembers relations """
    cluster = relation(Cluster, uselist=False, lazy=False,
                       backref=backref('_machines', cascade='all, delete-orphan'))

    machine = relation(Machine, lazy=False,
                  backref=backref('_cluster', uselist=False,
                                  cascade='all, delete-orphan'))

    __mapper_args__ = {'extension': ValidateCluster()}

mcm = MachineClusterMember.__table__  # pylint: disable-msg=C0103, E1101
mcm.primary_key.name = '%s_pk' % _MCM
mcm.append_constraint(UniqueConstraint('machine_id',
                                       name='machine_cluster_member_uk'))
mcm.info['unique_fields'] = ['cluster', 'machine']

Machine.cluster = association_proxy('_cluster', 'cluster')


class ClusterAlignedService(Base):
    """
        Express services that must be the same for cluster types. As SQL Alchemy
        doesn't yet support FK or functionally determined discrimators for
        polymorphic inheritance, cluster_type is currently being expressed as a
        string. As ESX is the only type for now, it's seems a reasonable corner
        to cut.
    """
    __tablename__ = _CAS
    _class_label = 'Cluster Aligned Service'

    service_id = Column(Integer, ForeignKey('service.id',
                                            name='%s_svc_fk' % _CASABV,
                                            ondelete='CASCADE'),
                        #if the service is deleted, delete the link?
                        primary_key=True)

    cluster_type = Column(AqStr(16), primary_key=True)

    creation_date = Column(DateTime, default=datetime.now, nullable=False)
    comments = Column(String(255))

    service = relation(Service, uselist=False, lazy=False,
                       backref=backref('_clusters', cascade='all'))
    #cascade deleted services to delete their being required to cluster_types

cas = ClusterAlignedService.__table__  # pylint: disable-msg=C0103, E1101
cas.primary_key.name = '%s_pk' % _CASABV
cas.info['unique_fields'] = ['cluster_type', 'service']


class ClusterServiceBinding(Base):
    """
        Makes bindings of service instances to clusters
    """
    __tablename__ = _CSB
    _class_label = 'Cluster Service Binding'

    cluster_id = Column(Integer, ForeignKey('%s.id' % _TN,
                                            name='%s_cluster_fk' % _CSBABV,
                                            ondelete='CASCADE'),
                        primary_key=True)

    service_instance_id = Column(Integer,
                                 ForeignKey('service_instance.id',
                                            name='%s_srv_inst_fk' % _CSBABV),
                                 primary_key=True)

    creation_date = Column(DateTime, default=datetime.now, nullable=False)
    comments = Column(String(255))

    cluster = relation(Cluster, uselist=False, lazy=False,
                       backref=backref('_cluster_svc_binding',
                                       cascade='all'))

    """
        backref name != forward reference name intentional as it seems more
        readable for the following reason:
        If you instantiate a ClusterServiceBinding, you do it with
                ClusterServiceBinding(cluster=foo, service_instance=bar)
        But if you append to the association_proxy
                cluster.service_bindings.append(svc_inst)
    """
    service_instance = relation(ServiceInstance, lazy=False,
                                backref='service_instances')

    """
        cfg_path will die soon. using service instance here to
        ease later transition.
    """
    @property
    def cfg_path(self):
        return self.service_instance.cfg_path

csb = ClusterServiceBinding.__table__  # pylint: disable-msg=C0103, E1101
csb.primary_key.name = '%s_pk' % _CSB
csb.info['unique_fields'] = ['cluster', 'service_instance']<|MERGE_RESOLUTION|>--- conflicted
+++ resolved
@@ -114,16 +114,12 @@
     #esx cluster __init__ method overrides this default
     max_hosts = Column(Integer, default=2, nullable=True)
     creation_date = Column(DateTime, default=datetime.now, nullable=False)
-<<<<<<< HEAD
-    comments = Column(String(255))
-=======
     status_id = Column(Integer, ForeignKey('clusterlifecycle.id',
                                               name='cluster_status_fk'),
                           nullable=False)
+    comments = Column(String(255))
+
     status = relation(ClusterLifecycle, backref='clusters')
-    comments      = Column(String(255))
->>>>>>> 93c5d32c
-
     location_constraint = relation(Location,
                                    uselist=False,
                                    lazy=False)
