# -*- cpy-indent-level: 4; indent-tabs-mode: nil -*-
# ex: set expandtab softtabstop=4 shiftwidth=4:
#
# Copyright (C) 2008,2009,2010,2011,2012,2013  Contributor
#
# Licensed under the Apache License, Version 2.0 (the "License");
# you may not use this file except in compliance with the License.
# You may obtain a copy of the License at
#
#     http://www.apache.org/licenses/LICENSE-2.0
#
# Unless required by applicable law or agreed to in writing, software
# distributed under the License is distributed on an "AS IS" BASIS,
# WITHOUT WARRANTIES OR CONDITIONS OF ANY KIND, either express or implied.
# See the License for the specific language governing permissions and
# limitations under the License.
""" The module governing tables and objects that represent IP networks in
    Aquilon. """
from datetime import datetime
from ipaddr import (IPv4Address, IPv4Network, AddressValueError,
                    NetmaskValueError)
import logging

from sqlalchemy import (Column, Integer, Sequence, String, DateTime, ForeignKey,
                        UniqueConstraint, CheckConstraint, Index, desc, event)
from sqlalchemy.ext.associationproxy import association_proxy
<<<<<<< HEAD
from sqlalchemy.orm import relation, deferred
from sqlalchemy.sql import and_
=======
from sqlalchemy.orm import relation, deferred, reconstructor, validates
from sqlalchemy.pool import Pool
>>>>>>> 5a442dc8

from aquilon.exceptions_ import NotFoundException, InternalError
from aquilon.aqdb.model import Base, Location, NetworkEnvironment
from aquilon.aqdb.column_types import AqStr, IPV4
from aquilon.config import Config

LOGGER = logging.getLogger(__name__)
_TN = "network"


class NetworkProperties(object):
    """ Container class for attributes derived from the network's type """

    @staticmethod
    def get_str(config, network_type, option, default=None):
        section = "network_" + network_type
        if config.has_option(section, option):
            return config.get(section, option)
        else:
            default_section = "network_" + config.get("broker",
                                                      "default_network_type")
            if config.has_option(default_section, option):
                return config.get(default_section, option)
            else:
                return default

    @staticmethod
    def get_int(config, network_type, option, default=None):
        section = "network_" + network_type
        if config.has_option(section, option):
            return config.getint(section, option)
        else:
            default_section = "network_" + config.get("broker",
                                                      "default_network_type")
            if config.has_option(default_section, option):
                return config.getint(default_section, option)
            else:
                return default

    def __init__(self, config, network_type):
        self.default_gateway_offset = self.get_int(config, network_type,
                                                   "default_gateway_offset", 1)
        self.first_usable_offset = self.get_int(config, network_type,
                                                "first_usable_offset", 2)
        reserved_str = self.get_str(config, network_type, "reserved_offsets")
        self.reserved_offsets = [int(idx.strip()) for idx in
                                 reserved_str.split(",")]


class Network(Base):
    """ Represents subnets in aqdb.  Network Type can be one of four values
        which have been carried over as legacy from the network table in DSDB:

        *   management: no networks have it(@ 3/27/08), it's probably useless

        *   transit: for the phyical interfaces of zebra nodes

        *   vip:     for the zebra addresses themselves

        *   unknown: for network rows in DSDB with NULL values for 'type'

        *   tor_net: tor switches are managed in band, which means that
                     if you know the ip/netmask of the switch, you know the
                     network which it provides for, and the 5th and 6th address
                     are reserved for a dynamic pool for the switch on the net
        *   stretch and vpls: networks that exist in more than one location
        *   external/external_vendor
        *   heartbeat
        *   wan
        *   campus
    """

    __tablename__ = _TN

    # Class-level cache of properties bound to the network type
    network_type_map = {}

    # Default network properties
    default_network_props = None

    id = Column(Integer, Sequence('%s_id_seq' % _TN), primary_key=True)

    network_environment_id = Column(Integer,
                                    ForeignKey('network_environment.id',
                                               name='%s_net_env_fk' % _TN),
                                    nullable=False)

    location_id = Column(Integer,
                         ForeignKey('location.id', name='%s_loc_fk' % _TN),
                         nullable=False)

    network_type = Column(AqStr(32), nullable=False)
    cidr = Column(Integer, nullable=False)
    name = Column(AqStr(255), nullable=False)
    ip = Column(IPV4, nullable=False)
    side = Column(AqStr(4), nullable=True, default='a')

    creation_date = deferred(Column(DateTime, default=datetime.now,
                                    nullable=False))

    comments = deferred(Column(String(255), nullable=True))

    network_environment = relation(NetworkEnvironment)

    location = relation(Location)

    # The routers relation is defined in router_address.py
    router_ips = association_proxy("routers", "ip")

<<<<<<< HEAD
    __table_args__ = (UniqueConstraint(network_environment_id, ip,
                                       name='%s_net_env_ip_uk' % _TN),
                      CheckConstraint(and_(cidr >= 1, cidr <= 32),
                                      name="%s_cidr_ck" % _TN),
                      Index('%s_location_idx' % _TN, location_id))

    def __init__(self, **kw):
        args = kw.copy()
        if "network" not in kw:
            raise InternalError("No network in kwargs.")
        net = args.pop("network")
        if not isinstance(net, IPv4Network):
            raise TypeError("Invalid type for network: %s" % repr(net))
        args["ip"] = net.network
        args["cidr"] = net.prefixlen
        super(Network, self).__init__(**args)
=======
    def __init__(self, network=None, network_type=None, **kw):
        # pylint: disable=W0621
        if not isinstance(network, IPv4Network):
            raise InternalError("Expected an IPv4Network, got: %s" %
                                type(network))

        if not network_type:
            config = Config()
            network_type = config.get("broker", "default_network_type")

        self._network = network
        self._props = self.network_type_map.get(self.network_type,
                                                self.default_network_props)

        super(Network, self).__init__(ip=network.network,
                                      cidr=network.prefixlen,
                                      network_type=network_type, **kw)

    @reconstructor
    def _init_db(self):
        # This function gets called instead of __init__ when an object is loaded
        # from the database
        self._network = None
        self._props = self.network_type_map.get(self.network_type,
                                                self.default_network_props)
>>>>>>> 5a442dc8

    @property
    def first_usable_host(self):
        start = self._props.first_usable_offset

        # TODO: do we need this fallback for /31 and /32 networks?
        if self.network.numhosts < start:
            start = 0

        return self.network[start]

    @property
    def reserved_offsets(self):
        return self._props.reserved_offsets

    @property
    def default_gateway_offset(self):
        return self._props.default_gateway_offset

    @property
    def network(self):
        if not self._network:
            # TODO: more efficient initialization? Using
            # IPv4Network(int(self.ip)).supernet(new_prefix=self.cidr) looks
            # promising at first, but unfortunately it uses the same string
            # conversion internally...
            self._network = IPv4Network("%s/%s" % (self.ip, self.cidr))
        return self._network

    @network.setter
    def network(self, value):
        if not isinstance(value, IPv4Network):
            raise InternalError("Expected an IPv4Network, got: %s" %
                                type(network))
        self._network = value
        self.ip = value.network
        self.cidr = value.prefixlen

    @validates('ip', 'cidr')
    def _reset_network(self, attr, value):  # pylint: disable=W0613
        # Make sure the network object will get re-computed if the parameters
        # change
        self._network = None
        return value

    @property
    def netmask(self):
        return self.network.netmask

    @property
    def broadcast(self):
        return self.network.broadcast

    @property
    def available_ip_count(self):
        return int(self.broadcast) - int(self.first_usable_host)

    @property
    def is_internal(self):
        return self.network_environment.is_default

    def __le__(self, other):
        if self.network_environment_id != other.network_environment_id:
            return NotImplemented
        return self.ip.__le__(other.ip)

    def __lt__(self, other):
        if self.network_environment_id != other.network_environment_id:
            return NotImplemented
        return self.ip.__lt__(other.ip)

    def __ge__(self, other):
        if self.network_environment_id != other.network_environment_id:
            return NotImplemented
        return self.ip.__ge__(other.ip)

    def __gt__(self, other):
        if self.network_environment_id != other.network_environment_id:
            return NotImplemented
        return self.ip.__gt__(other.ip)

    @classmethod
    def get_unique(cls, session, *args, **kwargs):
        # Fall back to the generic implementation unless the caller used exactly
        # one non-keyword argument.  Any caller using preclude would be passing
        # keywords anyway.
        compel = kwargs.pop("compel", False)
        options = kwargs.pop("query_options", None)
        netenv = kwargs.pop("network_environment", None)
        if kwargs or len(args) > 1:
            return super(Network, cls).get_unique(session, *args,
                                                  network_environment=netenv,
                                                  query_options=options,
                                                  compel=compel, **kwargs)

        # Just a single positional argumentum - do magic
        # The order matters here, we don't want to parse '1.2.3.4' as
        # IPv4Network('1.2.3.4/32')
        ip = None
        if isinstance(args[0], IPv4Address):
            ip = args[0]
        else:
            try:
                ip = IPv4Address(args[0])
            except AddressValueError:
                pass

        if ip:
            return super(Network, cls).get_unique(session, ip=ip,
                                                  network_environment=netenv,
                                                  query_options=options,
                                                  compel=compel)
        net = None
        if isinstance(args[0], IPv4Network):
            net = args[0]
        else:
            try:
                net = IPv4Network(args[0])
            except (AddressValueError, NetmaskValueError):
                pass
        if net:
            return super(Network, cls).get_unique(session, ip=net.network,
                                                  cidr=net.prefixlen,
                                                  network_environment=netenv,
                                                  query_options=options,
                                                  compel=compel)

        return super(Network, cls).get_unique(session, name=args[0],
                                              network_environment=netenv,
                                              query_options=options,
                                              compel=compel)

    def __format__(self, format_spec):
        if format_spec != "a":
            return super(Network, self).__format__(format_spec)
        return "%s [%s]" % (self.name, self.network)

    def __repr__(self):
        msg = '<Network '

        if self.name != self.network:
            msg += '%s ip=' % (self.name)

        msg += '%s (netmask=%s), type=%s, side=%s, located in %s, environment=%s>' % (
            str(self.network), str(self.network.netmask), self.network_type,
            self.side, format(self.location), self.network_environment)
        return msg

    @property
    def vlans_guest_count(self):
        return sum([vlan.guest_count for vlan in self.observed_vlans])

    @property
    def is_at_guest_capacity(self):
        return self.vlans_guest_count >= self.available_ip_count

network = Network.__table__  # pylint: disable=C0103
network.info['unique_fields'] = ['network_environment', 'ip']
network.info['extra_search_fields'] = ['name', 'cidr']


def get_net_id_from_ip(session, ip, network_environment=None):
    """Requires a session, and will return the Network for a given ip."""
    if ip is None:
        return None

    if isinstance(network_environment, NetworkEnvironment):
        dbnet_env = network_environment
    else:
        dbnet_env = NetworkEnvironment.get_unique_or_default(session,
                                                             network_environment)

    # Query the last network having an address smaller than the given ip. There
    # is no guarantee that the returned network does in fact contain the given
    # ip, so this must be checked separately.
    subq = session.query(Network.ip)
    subq = subq.filter_by(network_environment=dbnet_env)
    subq = subq.filter(Network.ip <= ip)
    subq = subq.order_by(desc(Network.ip)).limit(1)
    q = session.query(Network)
    q = q.filter_by(network_environment=dbnet_env)
    q = q.filter(Network.ip == subq.as_scalar())
    net = q.first()
    if not net or not ip in net.network:
        raise NotFoundException("Could not determine network containing IP "
                                "address %s." % ip)
    return net


# This is a hack. We have to call discover_network_types() after the
# configuration has been parsed, and that surely happens before the first DB
# connection
@event.listens_for(Pool, 'first_connect')
def discover_network_types(dbapi_con, connection_record):  # pylint: disable=W0613
    config = Config()
    if not config.has_option("broker", "default_network_type"):  # pragma: no cover
        raise InternalError("The default_network_type option is missing from "
                            "the [broker] section in the configuration.")

    default_type = config.get("broker", "default_network_type")
    default_section = "network_" + default_type
    if not config.has_section(default_section):  # pragma: no cover
        raise InternalError("The default network type is %s, but there's no "
                            "section named [%s] in the configuration." %
                            (default_type, default_section))

    nettypes = {}

    # This function should be called only once, but you never know...
    if Network.network_type_map:
        return

    for section in config.sections():
        if not section.startswith("network_"):
            continue
        name = section[8:]
        nettypes[name] = NetworkProperties(config, name)
        LOGGER.info("Configured network type %s" % name)

    Network.network_type_map = nettypes
    Network.default_network_props = nettypes[default_type]<|MERGE_RESOLUTION|>--- conflicted
+++ resolved
@@ -24,13 +24,9 @@
 from sqlalchemy import (Column, Integer, Sequence, String, DateTime, ForeignKey,
                         UniqueConstraint, CheckConstraint, Index, desc, event)
 from sqlalchemy.ext.associationproxy import association_proxy
-<<<<<<< HEAD
-from sqlalchemy.orm import relation, deferred
-from sqlalchemy.sql import and_
-=======
 from sqlalchemy.orm import relation, deferred, reconstructor, validates
 from sqlalchemy.pool import Pool
->>>>>>> 5a442dc8
+from sqlalchemy.sql import and_
 
 from aquilon.exceptions_ import NotFoundException, InternalError
 from aquilon.aqdb.model import Base, Location, NetworkEnvironment
@@ -140,24 +136,12 @@
     # The routers relation is defined in router_address.py
     router_ips = association_proxy("routers", "ip")
 
-<<<<<<< HEAD
     __table_args__ = (UniqueConstraint(network_environment_id, ip,
                                        name='%s_net_env_ip_uk' % _TN),
                       CheckConstraint(and_(cidr >= 1, cidr <= 32),
                                       name="%s_cidr_ck" % _TN),
                       Index('%s_location_idx' % _TN, location_id))
 
-    def __init__(self, **kw):
-        args = kw.copy()
-        if "network" not in kw:
-            raise InternalError("No network in kwargs.")
-        net = args.pop("network")
-        if not isinstance(net, IPv4Network):
-            raise TypeError("Invalid type for network: %s" % repr(net))
-        args["ip"] = net.network
-        args["cidr"] = net.prefixlen
-        super(Network, self).__init__(**args)
-=======
     def __init__(self, network=None, network_type=None, **kw):
         # pylint: disable=W0621
         if not isinstance(network, IPv4Network):
@@ -183,7 +167,6 @@
         self._network = None
         self._props = self.network_type_map.get(self.network_type,
                                                 self.default_network_props)
->>>>>>> 5a442dc8
 
     @property
     def first_usable_host(self):
