--- conflicted
+++ resolved
@@ -485,13 +485,8 @@
                                 "interfaces." % (key, interface_type))
 
     try:
-<<<<<<< HEAD
-        dbinterface = cls(name=name, mac=mac, comments=comments,
+        dbinterface = cls(name=name, mac=mac, comments=comments, model=dbmodel,
                           default_route=default_route, **extra_args)
-=======
-        dbinterface = cls(name=name, mac=mac, comments=comments, model=dbmodel,
-                          **extra_args)
->>>>>>> 6e346612
     except ValueError, err:
         raise ArgumentError(err)
 
