# ex: set expandtab softtabstop=4 shiftwidth=4: -*- cpy-indent-level: 4; indent-tabs-mode: nil -*-
#
# Copyright (C) 2008,2009,2010  Contributor
#
# This program is free software; you can redistribute it and/or modify
# it under the terms of the EU DataGrid Software License.  You should
# have received a copy of the license with this program, and the
# license is published at
# http://eu-datagrid.web.cern.ch/eu-datagrid/license.html.
#
# THE FOLLOWING DISCLAIMER APPLIES TO ALL SOFTWARE CODE AND OTHER
# MATERIALS CONTRIBUTED IN CONNECTION WITH THIS PROGRAM.
#
# THIS SOFTWARE IS LICENSED BY THE COPYRIGHT HOLDERS AND CONTRIBUTORS
# "AS IS" AND ANY EXPRESS OR IMPLIED WARRANTIES, INCLUDING, BUT NOT
# LIMITED TO, THE IMPLIED WARRANTIES OF MERCHANTABILITY AND FITNESS
# FOR A PARTICULAR PURPOSE AND ANY WARRANTY OF NON-INFRINGEMENT, ARE
# DISCLAIMED.  IN NO EVENT SHALL THE COPYRIGHT OWNER OR CONTRIBUTORS
# BE LIABLE FOR ANY DIRECT, INDIRECT, INCIDENTAL, SPECIAL, EXEMPLARY,
# OR CONSEQUENTIAL DAMAGES (INCLUDING, BUT NOT LIMITED TO, PROCUREMENT
# OF SUBSTITUTE GOODS OR SERVICES; LOSS OF USE, DATA, OR PROFITS; OR
# BUSINESS INTERRUPTION) HOWEVER CAUSED AND ON ANY THEORY OF
# LIABILITY, WHETHER IN CONTRACT, STRICT LIABILITY, OR TORT (INCLUDING
# NEGLIGENCE OR OTHERWISE) ARISING IN ANY WAY OUT OF THE USE OF THIS
# SOFTWARE, EVEN IF ADVISED OF THE POSSIBILITY OF SUCH DAMAGE. THIS
# SOFTWARE MAY BE REDISTRIBUTED TO OTHERS ONLY BY EFFECTIVELY USING
# THIS OR ANOTHER EQUIVALENT DISCLAIMER AS WELL AS ANY OTHER LICENSE
# TERMS THAT MAY APPLY.
"""Contains the logic for `aq unbind client`."""


from aquilon.exceptions_ import ArgumentError, IncompleteError
from aquilon.server.broker import BrokerCommand
from aquilon.server.dbwrappers.host import (hostname_to_host,
                                            get_host_build_item)
from aquilon.server.templates.base import PlenaryCollection
from aquilon.server.templates.service import PlenaryServiceInstanceServer
from aquilon.server.templates.host import PlenaryHost
from aquilon.aqdb.model import Service


class CommandUnbindClient(BrokerCommand):

    required_parameters = ["hostname", "service"]

    def render(self, session, logger, hostname, service, **arguments):
        dbhost = hostname_to_host(session, hostname)
<<<<<<< HEAD
        for srv in (dbhost.archetype.services + dbhost.personality.services):
            if srv.name == service:
                raise ArgumentError("cannot unbind a required service. "
=======
        for item in (dbhost.archetype.service_list +
                     dbhost.personality.service_list):
            if item.service.name == service:
                raise ArgumentError("Cannot unbind a required service. "
>>>>>>> 6b59ebf5
                                    "Perhaps you want to rebind?")

        dbservice = Service.get_unique(session, service, compel=True)
        dbtemplate = get_host_build_item(session, dbhost, dbservice)
        if dbtemplate:
            logger.info("Removing client binding")
            si = dbtemplate.service_instance
            session.delete(dbtemplate)
            session.flush()

            plenaries = PlenaryCollection(logger=logger)
            plenaries.append(PlenaryHost(dbhost, logger=logger))
            plenaries.append(PlenaryServiceInstanceServer(dbservice, si,
                                                          logger=logger))
            plenaries.write()

        return<|MERGE_RESOLUTION|>--- conflicted
+++ resolved
@@ -45,16 +45,9 @@
 
     def render(self, session, logger, hostname, service, **arguments):
         dbhost = hostname_to_host(session, hostname)
-<<<<<<< HEAD
         for srv in (dbhost.archetype.services + dbhost.personality.services):
             if srv.name == service:
-                raise ArgumentError("cannot unbind a required service. "
-=======
-        for item in (dbhost.archetype.service_list +
-                     dbhost.personality.service_list):
-            if item.service.name == service:
                 raise ArgumentError("Cannot unbind a required service. "
->>>>>>> 6b59ebf5
                                     "Perhaps you want to rebind?")
 
         dbservice = Service.get_unique(session, service, compel=True)
