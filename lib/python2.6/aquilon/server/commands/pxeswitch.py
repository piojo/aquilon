# ex: set expandtab softtabstop=4 shiftwidth=4: -*- cpy-indent-level: 4; indent-tabs-mode: nil -*-
#
# Copyright (C) 2008,2009,2010  Contributor
#
# This program is free software; you can redistribute it and/or modify
# it under the terms of the EU DataGrid Software License.  You should
# have received a copy of the license with this program, and the
# license is published at
# http://eu-datagrid.web.cern.ch/eu-datagrid/license.html.
#
# THE FOLLOWING DISCLAIMER APPLIES TO ALL SOFTWARE CODE AND OTHER
# MATERIALS CONTRIBUTED IN CONNECTION WITH THIS PROGRAM.
#
# THIS SOFTWARE IS LICENSED BY THE COPYRIGHT HOLDERS AND CONTRIBUTORS
# "AS IS" AND ANY EXPRESS OR IMPLIED WARRANTIES, INCLUDING, BUT NOT
# LIMITED TO, THE IMPLIED WARRANTIES OF MERCHANTABILITY AND FITNESS
# FOR A PARTICULAR PURPOSE AND ANY WARRANTY OF NON-INFRINGEMENT, ARE
# DISCLAIMED.  IN NO EVENT SHALL THE COPYRIGHT OWNER OR CONTRIBUTORS
# BE LIABLE FOR ANY DIRECT, INDIRECT, INCIDENTAL, SPECIAL, EXEMPLARY,
# OR CONSEQUENTIAL DAMAGES (INCLUDING, BUT NOT LIMITED TO, PROCUREMENT
# OF SUBSTITUTE GOODS OR SERVICES; LOSS OF USE, DATA, OR PROFITS; OR
# BUSINESS INTERRUPTION) HOWEVER CAUSED AND ON ANY THEORY OF
# LIABILITY, WHETHER IN CONTRACT, STRICT LIABILITY, OR TORT (INCLUDING
# NEGLIGENCE OR OTHERWISE) ARISING IN ANY WAY OUT OF THE USE OF THIS
# SOFTWARE, EVEN IF ADVISED OF THE POSSIBILITY OF SUCH DAMAGE. THIS
# SOFTWARE MAY BE REDISTRIBUTED TO OTHERS ONLY BY EFFECTIVELY USING
# THIS OR ANOTHER EQUIVALENT DISCLAIMER AS WELL AS ANY OTHER LICENSE
# TERMS THAT MAY APPLY.
"""Contains the logic for `aq pxeswitch`."""


from socket import gethostbyname

from aquilon.exceptions_ import NameServiceError, ArgumentError
from aquilon.server.broker import BrokerCommand
from aquilon.server.dbwrappers.host import (hostname_to_host, get_host_build_item)
from aquilon.server.processes import run_command
from aquilon.server.logger import CLIENT_INFO
from aquilon.aqdb.model import Service

class CommandPxeswitch(BrokerCommand):

    required_parameters = ["hostname"]
    _option_map = {'status':'--status', 'configure':'--configure',
                   'localboot':'--boot', 'install':'--install',
                   'firmware':'--firmware', 'blindbuild':'--livecd'}

    def render(self, session, logger, hostname,
               status, configure, localboot, install, firmware, blindbuild,
               **arguments):
        dbhost = hostname_to_host(session, hostname)
        # Find what "bootserver" instance we're bound to
        dbservice = Service.get_unique(session, "bootserver", compel=True)
        bootbi = get_host_build_item(session, dbhost, dbservice)
        if not bootbi:
            raise ArgumentError("Host %s has no bootserver." % hostname)
        # for that instance, find what servers are bound to it.
        servers = [s.system.fqdn for s in bootbi.service_instance.servers]

        command = self.config.get("broker", "installfe")
        args = [command]
<<<<<<< HEAD
        if localboot:
            args.append('--boot')
        elif install:
            args.append('--install')
        elif status:
            args.append('--status')
        elif firmware:
            args.append('--firmware')
        elif configure:
            args.append('--configure')
        else:
            raise ArgumentError("No action requested.")
=======
>>>>>>> 1f02918e

        for (option, mapped) in self._option_map.items():
            if locals()[option]:
                args.append(mapped)
                args.append(dbhost.fqdn)
        if args[-1] == command:
            raise ArgumentError("Missing required target parameter.")

        args.append("--cfgfile")
        args.append("/dev/null")
        args.append("--servers")
        user = self.config.get("broker", "installfe_user")
        args.append(" ".join(["%s@%s"%(user,s) for s in servers]))
        args.append("--sshdir")
        args.append(self.config.get("broker", "installfe_sshdir"))
        args.append("--logfile")
        logdir = self.config.get("broker", "logdir")
        args.append("%s/aii-installfe.log"%logdir)
        run_command(args, logger=logger, loglevel=CLIENT_INFO)<|MERGE_RESOLUTION|>--- conflicted
+++ resolved
@@ -59,21 +59,6 @@
 
         command = self.config.get("broker", "installfe")
         args = [command]
-<<<<<<< HEAD
-        if localboot:
-            args.append('--boot')
-        elif install:
-            args.append('--install')
-        elif status:
-            args.append('--status')
-        elif firmware:
-            args.append('--firmware')
-        elif configure:
-            args.append('--configure')
-        else:
-            raise ArgumentError("No action requested.")
-=======
->>>>>>> 1f02918e
 
         for (option, mapped) in self._option_map.items():
             if locals()[option]:
