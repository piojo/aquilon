# ex: set expandtab softtabstop=4 shiftwidth=4: -*- cpy-indent-level: 4; indent-tabs-mode: nil -*-
#
# Copyright (C) 2010  Contributor
#
# This program is free software; you can redistribute it and/or modify
# it under the terms of the EU DataGrid Software License.  You should
# have received a copy of the license with this program, and the
# license is published at
# http://eu-datagrid.web.cern.ch/eu-datagrid/license.html.
#
# THE FOLLOWING DISCLAIMER APPLIES TO ALL SOFTWARE CODE AND OTHER
# MATERIALS CONTRIBUTED IN CONNECTION WITH THIS PROGRAM.
#
# THIS SOFTWARE IS LICENSED BY THE COPYRIGHT HOLDERS AND CONTRIBUTORS
# "AS IS" AND ANY EXPRESS OR IMPLIED WARRANTIES, INCLUDING, BUT NOT
# LIMITED TO, THE IMPLIED WARRANTIES OF MERCHANTABILITY AND FITNESS
# FOR A PARTICULAR PURPOSE AND ANY WARRANTY OF NON-INFRINGEMENT, ARE
# DISCLAIMED.  IN NO EVENT SHALL THE COPYRIGHT OWNER OR CONTRIBUTORS
# BE LIABLE FOR ANY DIRECT, INDIRECT, INCIDENTAL, SPECIAL, EXEMPLARY,
# OR CONSEQUENTIAL DAMAGES (INCLUDING, BUT NOT LIMITED TO, PROCUREMENT
# OF SUBSTITUTE GOODS OR SERVICES; LOSS OF USE, DATA, OR PROFITS; OR
# BUSINESS INTERRUPTION) HOWEVER CAUSED AND ON ANY THEORY OF
# LIABILITY, WHETHER IN CONTRACT, STRICT LIABILITY, OR TORT (INCLUDING
# NEGLIGENCE OR OTHERWISE) ARISING IN ANY WAY OUT OF THE USE OF THIS
# SOFTWARE, EVEN IF ADVISED OF THE POSSIBILITY OF SUCH DAMAGE. THIS
# SOFTWARE MAY BE REDISTRIBUTED TO OTHERS ONLY BY EFFECTIVELY USING
# THIS OR ANOTHER EQUIVALENT DISCLAIMER AS WELL AS ANY OTHER LICENSE
# TERMS THAT MAY APPLY.

from __future__ import with_statement

from socket import gethostbyname
from tempfile import NamedTemporaryFile

from aquilon.exceptions_ import (NameServiceError, ArgumentError,
                                 NotFoundException)
from aquilon.server.broker import BrokerCommand
from aquilon.server.dbwrappers.host import (hostname_to_host, get_host_build_item)
from aquilon.server.processes import run_command
from aquilon.server.logger import CLIENT_INFO
from aquilon.aqdb.model import Service


class CommandPxeswitch(BrokerCommand):

    required_parameters = ["list"]
    _option_map = {'status':'--statuslist', 'configure':'--configurelist',
                   'localboot':'--bootlist', 'install':'--installlist',
                   'firmware':'--firmwarelist', 'blindbuild':'--livecdlist'}

    def render(self, session, logger, list,
               install, localboot, status, firmware, configure, blindbuild,
               **arguments):

        user = self.config.get("broker", "installfe_user")
        command = self.config.get("broker", "installfe")
        args = [command]
        args.append("--cfgfile")
        args.append("/dev/null")
        args.append("--sshdir")
        args.append(self.config.get("broker", "installfe_sshdir"))
        args.append("--logfile")
        logdir = self.config.get("broker", "logdir")
        args.append("%s/aii-installfe.log" % logdir)

<<<<<<< HEAD
        if localboot:
            args.append('--bootlist')
        elif install:
            args.append('--installlist')
        elif status:
            args.append('--statuslist')
        elif firmware:
            args.append('--firmwarelist')
        elif configure:
            args.append('--configurelist')
        else:
            raise ArgumentError("No action requested.")

=======
>>>>>>> 1f02918e
        servers = dict()
        groups = dict()
        failed = []
        for host in list.splitlines():
            host = host.strip()
            if not host or host.startswith('#'):
                continue
            try:
                dbhost = hostname_to_host(session, host)
                # Find what "bootserver" instance we're bound to
                dbservice = Service.get_unique(session, "bootserver",
                                               compel=True)
                bootbi = get_host_build_item(session, dbhost, dbservice)
                if not bootbi:
                    failed.append("%s: Host has no bootserver." % host)
                else:
                    if bootbi.service_instance.name in groups:
                        groups[bootbi.service_instance.name].append(dbhost)
                    else:
                        # for that instance, find what servers are bound to it.
                        servers[bootbi.service_instance.name] = [s.system.fqdn
                          for s in bootbi.service_instance.servers]
                        groups[bootbi.service_instance.name] = [dbhost]

            except NotFoundException, nfe:
                failed.append("%s: %s" % (host, nfe))
            except ArgumentError, ae:
                failed.append("%s: %s" % (host, ae))

        if failed:
            raise ArgumentError("Invalid hosts in list:\n%s" %
                                "\n".join(failed))

        for (group, hostlist) in groups.items():
            # create temporary file, point aii-installfe at that file.
            groupargs = args[:]
            with NamedTemporaryFile() as tmpfile:
                tmpfile.writelines([x.fqdn + "\n" for x in hostlist])
                tmpfile.flush()
<<<<<<< HEAD

                groupargs.append(tmpfile.name)
=======
               
                for (option, mapped) in self._option_map.items():
                    if locals()[option]:
                        groupargs.append(mapped)
                        groupargs.append(tmpfile.name)
                if groupargs[-1] == command:
                    raise ArgumentError("Missing required target parameter.")
>>>>>>> 1f02918e

                groupargs.append("--servers")
                groupargs.append(" ".join(["%s@%s" % (user,s) for s in servers[group]]))

                # it would be nice to parallelize this....
                run_command(groupargs, logger=logger, loglevel=CLIENT_INFO)<|MERGE_RESOLUTION|>--- conflicted
+++ resolved
@@ -63,22 +63,6 @@
         logdir = self.config.get("broker", "logdir")
         args.append("%s/aii-installfe.log" % logdir)
 
-<<<<<<< HEAD
-        if localboot:
-            args.append('--bootlist')
-        elif install:
-            args.append('--installlist')
-        elif status:
-            args.append('--statuslist')
-        elif firmware:
-            args.append('--firmwarelist')
-        elif configure:
-            args.append('--configurelist')
-        else:
-            raise ArgumentError("No action requested.")
-
-=======
->>>>>>> 1f02918e
         servers = dict()
         groups = dict()
         failed = []
@@ -118,10 +102,6 @@
             with NamedTemporaryFile() as tmpfile:
                 tmpfile.writelines([x.fqdn + "\n" for x in hostlist])
                 tmpfile.flush()
-<<<<<<< HEAD
-
-                groupargs.append(tmpfile.name)
-=======
                
                 for (option, mapped) in self._option_map.items():
                     if locals()[option]:
@@ -129,7 +109,6 @@
                         groupargs.append(tmpfile.name)
                 if groupargs[-1] == command:
                     raise ArgumentError("Missing required target parameter.")
->>>>>>> 1f02918e
 
                 groupargs.append("--servers")
                 groupargs.append(" ".join(["%s@%s" % (user,s) for s in servers[group]]))
