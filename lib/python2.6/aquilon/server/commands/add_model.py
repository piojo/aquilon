--- conflicted
+++ resolved
@@ -39,16 +39,9 @@
 
     required_parameters = ["model", "vendor", "type"]
 
-<<<<<<< HEAD
-    def render(self, session, model, vendor, type,
-               cpuname, cpunum, mem, disktype, diskcontroller, disksize, nics,
-               comments, **arguments):
+    def render(self, session, model, vendor, type, cpuname, cpunum, memory,
+               disktype, diskcontroller, disksize, nics, comments, **arguments):
         dbmodel = session.query(Model).filter_by(name=model).first()
-=======
-    def render(self, session, name, vendor, type, cputype, cpunum, memory,
-               disktype, diskcontroller, disksize, nics, comments, **arguments):
-        dbmodel = session.query(Model).filter_by(name=name).first()
->>>>>>> e2a68585
         if dbmodel is not None:
             raise ArgumentError('Specified model already exists')
         dbvendor = Vendor.get_unique(session, vendor, compel=True)
@@ -61,17 +54,12 @@
             raise ArgumentError("The model's machine type must be one of: %s." %
                                 ", ".join(allowed_types))
 
-<<<<<<< HEAD
         # Handle the deprecated cputype parameter
         if arguments.get("cputype", None):
             cpuname = arguments["cputype"]
 
         if cpuname:
-            mem = force_int("mem", mem)
-=======
-        if cputype:
             memory = force_int("memory", memory)
->>>>>>> e2a68585
             cpunum = force_int("cpunum", cpunum)
             disksize = force_int("disksize", disksize)
             nics = force_int("nics", nics)
