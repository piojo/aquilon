# ex: set expandtab softtabstop=4 shiftwidth=4: -*- cpy-indent-level: 4; indent-tabs-mode: nil -*-
#
# Copyright (C) 2009,2010  Contributor
#
# This program is free software; you can redistribute it and/or modify
# it under the terms of the EU DataGrid Software License.  You should
# have received a copy of the license with this program, and the
# license is published at
# http://eu-datagrid.web.cern.ch/eu-datagrid/license.html.
#
# THE FOLLOWING DISCLAIMER APPLIES TO ALL SOFTWARE CODE AND OTHER
# MATERIALS CONTRIBUTED IN CONNECTION WITH THIS PROGRAM.
#
# THIS SOFTWARE IS LICENSED BY THE COPYRIGHT HOLDERS AND CONTRIBUTORS
# "AS IS" AND ANY EXPRESS OR IMPLIED WARRANTIES, INCLUDING, BUT NOT
# LIMITED TO, THE IMPLIED WARRANTIES OF MERCHANTABILITY AND FITNESS
# FOR A PARTICULAR PURPOSE AND ANY WARRANTY OF NON-INFRINGEMENT, ARE
# DISCLAIMED.  IN NO EVENT SHALL THE COPYRIGHT OWNER OR CONTRIBUTORS
# BE LIABLE FOR ANY DIRECT, INDIRECT, INCIDENTAL, SPECIAL, EXEMPLARY,
# OR CONSEQUENTIAL DAMAGES (INCLUDING, BUT NOT LIMITED TO, PROCUREMENT
# OF SUBSTITUTE GOODS OR SERVICES; LOSS OF USE, DATA, OR PROFITS; OR
# BUSINESS INTERRUPTION) HOWEVER CAUSED AND ON ANY THEORY OF
# LIABILITY, WHETHER IN CONTRACT, STRICT LIABILITY, OR TORT (INCLUDING
# NEGLIGENCE OR OTHERWISE) ARISING IN ANY WAY OUT OF THE USE OF THIS
# SOFTWARE, EVEN IF ADVISED OF THE POSSIBILITY OF SUCH DAMAGE. THIS
# SOFTWARE MAY BE REDISTRIBUTED TO OTHERS ONLY BY EFFECTIVELY USING
# THIS OR ANOTHER EQUIVALENT DISCLAIMER AS WELL AS ANY OTHER LICENSE
# TERMS THAT MAY APPLY.


from aquilon.server.broker import BrokerCommand, force_int, force_ratio
from aquilon.aqdb.model import EsxCluster, Personality
from aquilon.exceptions_ import ArgumentError, NotFoundException
from aquilon.server.dbwrappers.location import get_location
from aquilon.server.dbwrappers.tor_switch import get_tor_switch
from aquilon.server.templates.machine import (PlenaryMachineInfo,
                                              machine_plenary_will_move)
from aquilon.server.templates.cluster import PlenaryCluster
from aquilon.server.templates.base import PlenaryCollection
from aquilon.server.locks import lock_queue, CompileKey


class CommandUpdateESXCluster(BrokerCommand):

    required_parameters = [ "cluster" ]

    def render(self, session, logger, cluster, archetype, personality,
               max_members, vm_to_host_ratio, tor_switch, fix_location,
               down_hosts_threshold, comments, **arguments):
        cluster_type = 'esx'
        dbcluster = EsxCluster.get_unique(session, cluster, compel=True)

        cluster_updated = False
        location_changed = False
        remove_plenaries = PlenaryCollection(logger=logger)
        plenaries = PlenaryCollection(logger=logger)

        dblocation = get_location(session, **arguments)
        if fix_location:
            dblocation = dbcluster.minimum_location
        if dblocation:
            errors = []
            if not dblocation.campus:
                errors.append("%s %s is not within a campus." %
                              (dblocation.location_type.capitalize(),
                               dblocation.name))
            for host in dbcluster.hosts:
                if host.machine.location != dblocation and \
                   dblocation not in host.machine.location.parents:
                    errors.append("Host %s has location %s %s." % (host.fqdn,
                        host.machine.location.location_type.capitalize(),
                        host.machine.location.name))
            if errors:
                raise ArgumentError("Cannot set ESX Cluster %s location "
                                    "constraint to %s %s:\n%s" %
                                    (dbcluster.name,
                                     dblocation.location_type.capitalize(),
                                     dblocation.name, "\n".join(errors)))
            if dbcluster.location_constraint != dblocation:
                if machine_plenary_will_move(old=dbcluster.location_constraint,
                                             new=dblocation):
                    for dbmachine in dbcluster.machines:
                        # This plenary will have a path to the old location.
                        plenary = PlenaryMachineInfo(dbmachine, logger=logger)
                        remove_plenaries.append(plenary)
                        dbmachine.location = dblocation
                        session.add(dbmachine)
                        # This plenary will have a path to the new location.
                        plenaries.append(PlenaryMachineInfo(dbmachine,
                                                            logger=logger))
                dbcluster.location_constraint = dblocation
                location_changed = True
                cluster_updated = True

        if personality or archetype:
            # This should probably run the Chooser for the cluster and all
            # the hosts involved.
            if not personality:
                personality = dbcluster.personality.name
            if not archetype:
                archetype = dbcluster.personality.archetype.name
<<<<<<< HEAD
            dbpersonality = Personality.get_unique(session, name=personality,
                                                   archetype=archetype,
                                                   compel=True)
            # It would be nice to reconfigure all the hosts here.  That
            # would take some refactoring of the present code.
=======
            dbpersonality = get_personality(session, archetype, personality)
>>>>>>> 2cb08ec6
            for dbhost in dbcluster.hosts:
                dbhost.personality = dbpersonality
                session.add(dbhost)
            dbcluster.personality = dbpersonality
            cluster_updated = True

        max_members = force_int("max_members", max_members)
        if max_members is not None:
            current_members = len(dbcluster.hosts)
            if max_members < current_members:
                raise ArgumentError("ESX Cluster %s has %d hosts bound, "
                                    "which exceeds the requested limit %d." %
                                    (dbcluster.name, current_members,
                                     max_members))
            dbcluster.max_hosts = max_members
            cluster_updated = True

        (vm_count, host_count) = force_ratio("vm_to_host_ratio",
                                             vm_to_host_ratio)
        if vm_count is not None or down_hosts_threshold is not None:
            if vm_count is None:
                vm_count = dbcluster.vm_count
                host_count = dbcluster.host_count
            if down_hosts_threshold is None:
                down_hosts_threshold = dbcluster.down_hosts_threshold
            else:
                down_hosts_threshold = force_int("down_hosts_threshold",
                                                 down_hosts_threshold)
            dbcluster.verify_ratio(vm_part=vm_count, host_part=host_count,
                                   down_hosts_threshold=down_hosts_threshold)
            dbcluster.vm_count = vm_count
            dbcluster.host_count = host_count
            dbcluster.down_hosts_threshold = down_hosts_threshold
            cluster_updated = True

        if tor_switch is not None:
            if tor_switch:
                # FIXME: Verify that any hosts are on the same network
                dbtor_switch = get_tor_switch(session, tor_switch)
            else:
                dbtor_switch = None
            dbcluster.switch = dbtor_switch
            cluster_updated = True

        if comments is not None:
            dbcluster.comments = comments
            cluster_updated = True

        if not cluster_updated:
            return

        session.add(dbcluster)
        session.flush()

        plenaries.append(PlenaryCluster(dbcluster, logger=logger))
        key = CompileKey.merge([plenaries.get_write_key(),
                                remove_plenaries.get_remove_key()])
        try:
            lock_queue.acquire(key)
            remove_plenaries.stash()
            plenaries.write(locked=True)
            remove_plenaries.remove(locked=True)
        except:
            remove_plenaries.restore_stash()
            plenaries.restore_stash()
            raise
        finally:
            lock_queue.release(key)

        return<|MERGE_RESOLUTION|>--- conflicted
+++ resolved
@@ -99,15 +99,9 @@
                 personality = dbcluster.personality.name
             if not archetype:
                 archetype = dbcluster.personality.archetype.name
-<<<<<<< HEAD
             dbpersonality = Personality.get_unique(session, name=personality,
                                                    archetype=archetype,
                                                    compel=True)
-            # It would be nice to reconfigure all the hosts here.  That
-            # would take some refactoring of the present code.
-=======
-            dbpersonality = get_personality(session, archetype, personality)
->>>>>>> 2cb08ec6
             for dbhost in dbcluster.hosts:
                 dbhost.personality = dbpersonality
                 session.add(dbhost)
