--- conflicted
+++ resolved
@@ -355,20 +355,6 @@
                 "Would have called '%s' if location sync was enabled" % cmd)
 
     def add_host(self, dbinterface):
-<<<<<<< HEAD
-        if not dbinterface.system.ip:
-            raise ArgumentError("No ip address found for '%s' to add to dsdb." %
-                                dbinterface.system.fqdn)
-
-        return self.add_host_details(dbinterface.system.fqdn,
-                                     dbinterface.system.ip,
-                                     dbinterface.name, dbinterface.mac)
-
-    def add_host_details(self, fqdn, ip, name, mac):
-        if not ip:
-            raise ArgumentError("No ip address found for '%s' to add to dsdb."
-                                % fqdn)
-=======
         session = object_session(dbinterface)
         primary = dbinterface.hardware_entity.fqdn
         for addr in dbinterface.all_addresses():
@@ -382,7 +368,6 @@
                                   mac, primary=primary)
 
     def add_host_details(self, fqdn, ip, name, mac, primary=None):
->>>>>>> 3c3e4905
         # DSDB does not accept '/' as valid in an interface name.
         command = [self.config.get("broker", "dsdb"),
                     "add", "host", "-host_name", fqdn,
