# ex: set expandtab softtabstop=4 shiftwidth=4: -*- cpy-indent-level: 4; indent-tabs-mode: nil -*-
#
# Copyright (C) 2008,2009,2010  Contributor
#
# This program is free software; you can redistribute it and/or modify
# it under the terms of the EU DataGrid Software License.  You should
# have received a copy of the license with this program, and the
# license is published at
# http://eu-datagrid.web.cern.ch/eu-datagrid/license.html.
#
# THE FOLLOWING DISCLAIMER APPLIES TO ALL SOFTWARE CODE AND OTHER
# MATERIALS CONTRIBUTED IN CONNECTION WITH THIS PROGRAM.
#
# THIS SOFTWARE IS LICENSED BY THE COPYRIGHT HOLDERS AND CONTRIBUTORS
# "AS IS" AND ANY EXPRESS OR IMPLIED WARRANTIES, INCLUDING, BUT NOT
# LIMITED TO, THE IMPLIED WARRANTIES OF MERCHANTABILITY AND FITNESS
# FOR A PARTICULAR PURPOSE AND ANY WARRANTY OF NON-INFRINGEMENT, ARE
# DISCLAIMED.  IN NO EVENT SHALL THE COPYRIGHT OWNER OR CONTRIBUTORS
# BE LIABLE FOR ANY DIRECT, INDIRECT, INCIDENTAL, SPECIAL, EXEMPLARY,
# OR CONSEQUENTIAL DAMAGES (INCLUDING, BUT NOT LIMITED TO, PROCUREMENT
# OF SUBSTITUTE GOODS OR SERVICES; LOSS OF USE, DATA, OR PROFITS; OR
# BUSINESS INTERRUPTION) HOWEVER CAUSED AND ON ANY THEORY OF
# LIABILITY, WHETHER IN CONTRACT, STRICT LIABILITY, OR TORT (INCLUDING
# NEGLIGENCE OR OTHERWISE) ARISING IN ANY WAY OUT OF THE USE OF THIS
# SOFTWARE, EVEN IF ADVISED OF THE POSSIBILITY OF SUCH DAMAGE. THIS
# SOFTWARE MAY BE REDISTRIBUTED TO OTHERS ONLY BY EFFECTIVELY USING
# THIS OR ANOTHER EQUIVALENT DISCLAIMER AS WELL AS ANY OTHER LICENSE
# TERMS THAT MAY APPLY.
"""Handling of external processes for the broker happens here.

Most methods will be called as part of a callback chain, and should
expect to handle a generic result from whatever happened earlier in
the chain.

"""


import os
import re
import errno
import logging
from subprocess import Popen, PIPE
from tempfile import mkstemp
from threading import Thread

<<<<<<< HEAD
from aquilon.exceptions_ import (ProcessException, AquilonError, ArgumentError,
                                 InternalError)
=======
from sqlalchemy.orm.session import object_session

from aquilon.exceptions_ import ProcessException, AquilonError, ArgumentError
>>>>>>> 80d1a565
from aquilon.config import Config
from aquilon.server.locks import lock_queue, CompileKey

LOGGER = logging.getLogger('aquilon.server.processes')


class StreamLoggerThread(Thread):
    """Helper class for streaming output as it becomes available."""
    def __init__(self, logger, loglevel, process, stream):
        self.logger = logger
        self.loglevel = loglevel
        self.process = process
        self.stream = stream
        self.buffer = []
        Thread.__init__(self)

    def run(self):
        while True:
            data = self.stream.readline()
            if data == '' and (self.stream.closed or
                               self.process.poll() != None):
                break
            if data != '':
                self.buffer.append(data)
                # This log output will appear in the server logs without
                # correct channel information.  We will re-log it separately
                # and with the correct info.
                self.logger.log(self.loglevel, data.rstrip())


def run_command(args, env=None, path=".",
                logger=LOGGER, loglevel=logging.INFO):
    '''Run the specified command (args should be a list corresponding to ARGV).

    Returns any output (stdout only).  If the command fails, then
    ProcessException will be raised.  To pass the output back to the client
    pass in a logger and specify loglevel as CLIENT_INFO.
    '''
    if env:
        shell_env = env.copy()
    else:
        shell_env = {}

    # Make sure that environment is properly kerberized.
    for envname, envvalue in os.environ.items():
        if not envname.startswith("KRB"):
            continue
        shell_env[envname] = envvalue

    # Force any arguments to be strings... takes care of unicode from
    # the database.
    command_args = [str(arg) for arg in args]

    simple_command = " ".join(command_args)
    logger.info("run_command: %s" % simple_command)

    p = Popen(args=command_args, stdin=None, stdout=PIPE, stderr=PIPE,
              cwd=path, env=shell_env)
    out_thread = StreamLoggerThread(logger, loglevel, p, p.stdout)
    err_thread = StreamLoggerThread(logger, loglevel, p, p.stderr)
    out_thread.start()
    err_thread.start()
    out_thread.join()
    err_thread.join()
    p.wait()
    if p.returncode >= 0:
        logger.info("command `%s` exited with return code %d" %
                    (simple_command, p.returncode))
    else:
        logger.info("command `%s` exited with signal %d" %
                    (simple_command, -p.returncode))
    out = "".join(out_thread.buffer)
    if out:
        logger.info("command `%s` stdout: %s" % (simple_command, out))
    err = "".join(err_thread.buffer)
    if err:
        logger.info("command `%s` stderr: %s" % (simple_command, err))

    if p.returncode != 0:
        raise ProcessException(command=simple_command, out=out, err=err,
                               code=p.returncode)
    return out

def run_git(args, env=None, path=".",
            logger=LOGGER, loglevel=logging.INFO):
    config = Config()
    if env:
        git_env = env.copy()
    else:
        git_env = {}
    env_path = git_env.get("PATH", os.environ.get("PATH", ""))
    git_env["PATH"] = "%s:%s" % (config.get("broker", "git_path"), env_path)
    if isinstance(args, list):
        git_args = args[:]
        if git_args[0] != "git":
            git_args.insert(0, "git")
    else:
        git_args = ["git", args]

    return run_command(git_args, env=git_env, path=path,
                       logger=logger, loglevel=loglevel)

def remove_dir(dir, logger=LOGGER):
    """Remove a directory.  Could have been implemented as a call to rm -rf."""
    for root, dirs, files in os.walk(dir, topdown=False):
        for name in files:
            try:
                thisfile = os.path.join(root, name)
                os.remove(thisfile)
            except OSError, e:
                logger.info("Failed to remove '%s': %s" % (thisfile, e))
        for name in dirs:
            try:
                thisdir = os.path.join(root, name)
                os.rmdir(thisdir)
            except OSError, e:
                # If this 'directory' is a symlink, the rmdir command
                # will fail.  Try to remove it as a file.  If this
                # fails, report the original error.
                try:
                    os.remove(thisdir)
                except OSError, e1:
                    logger.info("Failed to remove '%s': %s" % (thisdir, e))
    try:
        os.rmdir(dir)
    except OSError, e:
        logger.info("Failed to remove '%s': %s" % (dir, e))
    return

def write_file(filename, content, mode=None, logger=LOGGER):
    """Atomically write content into the specified filename.

    The content is written into a temp file in the same directory as
    filename, and then swapped into place with rename.  This assumes
    that both the file and the directory can be written to by the
    broker.  The same directory was used instead of a temporary
    directory because atomic swaps are generally only available when
    the source and the target are on the same filesystem.

    If mode is set, change permissions on the file (newly created or
    pre-existing) to the new mode.  If unset and the file exists, the
    current permissions will be kept.  If unset and the file is new,
    the default is 0644.

    This method may raise OSError if any of the OS-related methods
    (creating the temp file, writing to it, correcting permissions,
    swapping into place) fail.  The method will attempt to remove
    the temp file if it had been created.

    """
    if mode is None:
        try:
            old_mode = os.stat(filename).st_mode
        except OSError, e:
            old_mode = 0644
    (dirname, basename) = os.path.split(filename)
    (fd, fpath) = mkstemp(prefix=basename, dir=dirname)
    try:
        with os.fdopen(fd, 'w') as f:
            f.write(content)
        if mode is None:
            os.chmod(fpath, old_mode)
        else:
            os.chmod(fpath, mode)
        os.rename(fpath, filename)
    finally:
        if os.path.exists(fpath):
            os.remove(fpath)

def read_file(path, filename, logger=LOGGER):
    fullfile = os.path.join(path, filename)
    try:
        return open(fullfile).read()
    except OSError, e:
        raise AquilonError("Could not read contents of %s: %s"
                % (fullfile, e))

def remove_file(filename, logger=LOGGER):
    try:
        os.remove(filename)
    except OSError, e:
        if e.errno != errno.ENOENT:
            logger.info("Could not remove file '%s': %s" % (filename, e))

def cache_version(config, logger=LOGGER):
    """Try to determine the broker version by examining the path
    to this source file.  If this file path matches
    /aquilon/PROJ/aqd/<version>/ (likely /ms/dist) or
    /aquilon/aqd/<version>/ (likely /ms/dev) then use <version>.

    Otherwise, run git describe to get the most recent tag.

    """

    if config.has_option("broker", "version"):
        return

    version_re = re.compile(r'/aquilon(?:/PROJ)?/aqd/([^/]+)/')
    m = version_re.search(__file__)
    if m and m.group(1) != "lib" and m.group(1) != "bin":
        config.set("broker", "version", m.group(1))
        return

    try:
        out = run_git("describe", logger=logger,
                      path=config.get("broker", "srcdir"))
        config.set("broker", "version", out.strip())
    except ProcessException, e:
        logger.info("Could not run git describe to get version: %s" % e)
        config.set("broker", "version", "Unknown")

def sync_domain(dbdomain, logger=LOGGER, locked=False):
    """Update templates on disk to match contents of branch in template-king.

    If this domain is tracking another, first update the branch in
    template-king with the latest from the tracking branch.  Also save
    the current (previous) commit as a potential rollback point.

    """
    config = Config()
    session = object_session(dbdomain)
    kingdir = config.get("broker", "kingdir")
    domaindir = os.path.join(config.get("broker", "domainsdir"), dbdomain.name)
    git_env = {"PATH":"%s:%s" % (config.get("broker", "git_path"),
                                 os.environ.get("PATH", ""))}
    if dbdomain.tracked_branch:
        # Might need to revisit if using this helper from rollback...
        run_command(["git", "push", ".",
                     "%s:%s" % (dbdomain.tracked_branch.name, dbdomain.name)],
                    path=kingdir, env=git_env, logger=logger)
    run_command(["git", "fetch"], path=domaindir, env=git_env, logger=logger)
    if dbdomain.tracked_branch:
        out = run_command(["git", "log", "HEAD", "-n", "1",
                           "--format=format:%H"],
                          path=domaindir, env=git_env, logger=logger)
        rollback_commit = out.strip()
    try:
        if not locked:
            key = CompileKey(domain=dbdomain.name, logger=logger)
            lock_queue.acquire(key)
        run_command(["git", "reset", "--hard", "origin/%s" % dbdomain.name],
                    path=domaindir, env=git_env, logger=logger)
    finally:
        if not locked:
            lock_queue.release(key)
    if dbdomain.tracked_branch:
        dbdomain.rollback_commit = rollback_commit
        session.add(dbdomain)


IP_NOT_DEFINED_RE = re.compile("Host with IP address "
                               "[0-9]{1,3}\.[0-9]{1,3}\.[0-9]{1,3}\.[0-9]{1,3}"
                               " is not defined")

class DSDBRunner(object):

    def __init__(self, logger=LOGGER):
        self.config = Config()
        self.logger = logger

    def getenv(self):
        if self.config.getboolean("broker", "dsdb_use_testdb"):
            return {"DSDB_USE_TESTDB": "true"}
        return None

    def add_host(self, dbinterface):
        if not dbinterface.system.ip:
            raise ArgumentError("No ip address found for '%s' to add to dsdb." %
                                dbinterface.system.fqdn)
        return self.add_host_details(dbinterface.system.fqdn,
                                     dbinterface.system.ip,
                                     dbinterface.name, dbinterface.mac)

    def add_host_details(self, fqdn, ip, name, mac):
        # DSDB does not accept '/' as valid in an interface name.
        interface = str(name).replace('/', '_')
        command = [self.config.get("broker", "dsdb"),
                    "add", "host", "-host_name", fqdn,
                    "-ip_address", ip, "-status", "aq",
                    "-interface_name", interface]
        if mac:
            command.extend(["-ethernet_address", mac])
        out = run_command(command,env=self.getenv())
        return

    def update_host_mac(self, fqdn, mac):
        command = [self.config.get("broker", "dsdb"),
                   "update", "host", "-host_name", fqdn, "-status", "aq",
                   "-ethernet_address", mac]
        return run_command(command, env=self.getenv(), logger=self.logger)

    def delete_host_details(self, ip):
        try:
            out = run_command([self.config.get("broker", "dsdb"),
                    "delete", "host", "-ip_address", ip],
                    env=self.getenv())
        except ProcessException, e:
            if e.out and IP_NOT_DEFINED_RE.search(e.out):
                self.logger.info("DSDB did not have a host with this IP "
                                 "address, proceeding with aqdb command.")
                return
            raise
        return

    # Not generally useful, because we have already run session.delete()
    # on the dbhost object.
#    def delete_host(self, dbhost):
#        for interface in dbhost.machine.interfaces:
#            if not interface.boot:
#                continue
#            self.delete_host_details(interface.ip)
#            return
#        raise ArgumentError("No boot interface found for host to delete from dsdb.")

    def update_host(self, dbinterface, oldinfo):
        """Update a dsdb host entry.

        The calling code (the aq update_interface command) treats the
        hostname and interface name as unchanging.  There is an
        update_host dsdb command that lets the mac address (and comments,
        if we kept them) change.

        Any other changes have to be done by removing the old DSDB
        entry and adding a new one.

        """
        if not dbinterface.system:
            # Can't actually get here - the calling code verifies that
            # the interface is attached to a system.
            raise InternalError("Cannot update interface %s on %s that is not "
                                "associated with a DNS Record." %
                                (dbinterface.name,
                                 dbinterface.hardware_entity.hardware_name))
        if not dbinterface.system.ip:
            # This may not be relevant for an update...
            raise ArgumentError("No ip address found for '%s' to update dsdb."
                                % dbinterface.system.fqdn)
        if dbinterface.name != oldinfo["name"] or \
           dbinterface.system.ip != oldinfo["ip"]:
            # Fall back to deleting the host entry and re-adding it.
            return self.update_host_force(dbinterface, oldinfo)
        if not dbinterface.mac:
            # Nothing to do.  There is no aq command that will let you
            # remove a mac address without replacing it.
            return
        try:
            return self.update_host_mac(dbinterface.system.fqdn,
                                        dbinterface.mac)
        except ProcessException, e:
            self.logger.info("Failed updating dsdb entry for %s with MAC %s." %
                             (dbinterface.system.fqdn, dbinterface.mac))
            raise
        return

    def update_host_force(self, dbinterface, oldinfo):
        """This gets tricky.  On a basic level, we want to remove the
        old information from dsdb and then re-add it.

        If the removal of the old fails, check to see why.  If the
        entry was already missing, continue.  [This check happens as
        part of the delete_host_details() method.]  If the command
        fails otherwise, punt back to the caller.

        If both succeed, great, continue on.

        If removal succeeds, but adding fails, try to re-add the old
        info, and then pass the failure back to the user.  (Hopefully
        just the original failure, but possibly both.)
        """
        self.delete_host_details(oldinfo["ip"])
        try:
            self.add_host(dbinterface)
        except ProcessException, pe1:
            self.logger.info("Failed adding new information to dsdb, "
                             "attempting to restore old info.")
            try:
                self.add_host_details(dbinterface.system.fqdn, oldinfo["ip"],
                        oldinfo["name"], oldinfo["mac"])
            except ProcessException, pe2:
                # FIXME: Add details.
                raise AquilonError("DSDB is now in an inconsistent state.  Removing old information succeeded, but cannot add new information.")
            self.logger.info("Restored old info, re-raising the problem "
                             "with the add.")
            raise pe1
        return

    def add_dns_domain(self, dns_domain, comments):
        try:
            out = run_command([self.config.get("broker", "dsdb"),
                    "show", "dns_domains", "-domain_name", dns_domain],
                    env=self.getenv())
        except ProcessException, e:
            self.logger.info("The DNS domain %s does not exist in DSDB, "
                             "adding it." % dns_domain)
        else:
            self.logger.info("The DNS domain %s already exists in DSDB, "
                             "continuing." % dns_domain)
            return

        if not comments:
            comments = ""
        out = run_command([self.config.get("broker", "dsdb"),
                "add", "dns_domain", "-domain_name", dns_domain,
                "-comments", comments], env=self.getenv())
        return

    def delete_dns_domain(self, dns_domain):
        try:
            out = run_command([self.config.get("broker", "dsdb"),
                    "delete", "dns_domain", "-domain_name", dns_domain],
                    env=self.getenv())
        except ProcessException, e:
            self.logger.info("Encountered a problem removing the DNS domain "
                             "%s from DSDB, continuing: %s" % (dns_domain, e))
        else:
            self.logger.info("Removed DNS domain %s from DSDB." % dns_domain)
        return

    primary_re = re.compile(r'^Primary Name:\s*\b([-\w]+)\b$', re.M)
    node_re = re.compile(r'^Node:\s*\b([-\w]+)\b$', re.M)
    dns_re = re.compile(r'^DNS Domain:\s*\b([-\w\.]+)\b$', re.M)
    state_re = re.compile(r'^State:\s*\b(\d+)\b$', re.M)

    def show_host(self, hostname):
        (short, dot, dns_domain) = hostname.partition(".")
        fields = {}
        if not dot:
            fields["fqdn"] = short + ".ms.com"
            fields["dsdb_lookup"] = short
        elif not dns_domain:
            fields["fqdn"] = short + "ms.com"
            fields["dsdb_lookup"] = short
        elif dns_domain != "ms.com":
            fields["fqdn"] = hostname
            fields["dsdb_lookup"] = hostname
        else:
            fields["fqdn"] = hostname
            fields["dsdb_lookup"] = short

        out = run_command([self.config.get("broker", "dsdb"),
                "show", "host", "-host_name", fields["dsdb_lookup"]],
                env=self.getenv())
        primary = self.primary_re.search(out)
        node = self.node_re.search(out)
        dns = self.dns_re.search(out)
        state = self.state_re.search(out)
        fields["primary_name"] = primary and primary.group(1) or None
        fields["node"] = node and node.group(1) or None
        fields["dns"] = dns and dns.group(1) or None
        if state:
            fields["state"] = int(state.group(1))
        else:
            fields["state"] = None
        return fields<|MERGE_RESOLUTION|>--- conflicted
+++ resolved
@@ -43,14 +43,10 @@
 from tempfile import mkstemp
 from threading import Thread
 
-<<<<<<< HEAD
+from sqlalchemy.orm.session import object_session
+
 from aquilon.exceptions_ import (ProcessException, AquilonError, ArgumentError,
                                  InternalError)
-=======
-from sqlalchemy.orm.session import object_session
-
-from aquilon.exceptions_ import ProcessException, AquilonError, ArgumentError
->>>>>>> 80d1a565
 from aquilon.config import Config
 from aquilon.server.locks import lock_queue, CompileKey
 
