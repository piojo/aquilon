#!/usr/bin/env python
# -*- cpy-indent-level: 4; indent-tabs-mode: nil -*-
# ex: set expandtab softtabstop=4 shiftwidth=4:
#
# Copyright (C) 2012,2013  Contributor
#
# Licensed under the Apache License, Version 2.0 (the "License");
# you may not use this file except in compliance with the License.
# You may obtain a copy of the License at
#
#     http://www.apache.org/licenses/LICENSE-2.0
#
# Unless required by applicable law or agreed to in writing, software
# distributed under the License is distributed on an "AS IS" BASIS,
# WITHOUT WARRANTIES OR CONDITIONS OF ANY KIND, either express or implied.
# See the License for the specific language governing permissions and
# limitations under the License.
"""
Compile templates outside of the broker

This script is inteded to be used primarily by the template unit test. It could
be extended later if that turns out to be useful.
"""

import sys
import os
from subprocess import call

import ms.version
ms.version.addpkg('argparse', '1.2.1')

import argparse

BINDIR = os.path.dirname(os.path.realpath(sys.argv[0]))
SRCDIR = os.path.join(BINDIR, "..")
LIBDIR = os.path.join(SRCDIR, "lib")

sys.path.append(LIBDIR)

from aquilon.config import Config


def run_domain_compile(options, config):
    panc_env = os.environ.copy()

    if config.has_option("broker", "ant_home"):
        ant_home = config.get("broker", "ant_home")
        panc_env["PATH"] = "%s/bin:%s" % (ant_home, panc_env.get("PATH", ""))
        # The ant wrapper is silly and it may pick up the wrong set of .jars if
        # ANT_HOME is not set
        panc_env["ANT_HOME"] = ant_home

    if config.has_option("broker", "java_home"):
        java_home = config.get("broker", "java_home")
        panc_env["PATH"] = "%s/bin:%s" % (java_home, panc_env.get("PATH", ""))
        panc_env["JAVA_HOME"] = java_home

    if config.has_option("broker", "ant_options"):
        panc_env["ANT_OPTS"] = config.get("broker", "ant_options")

    args = ["ant", "--noconfig", "-f"]
    args.append(os.path.join(SRCDIR, "etc", "build.xml"))
    args.append("-Dbasedir=%s" % options.basedir)

    if options.swrep:
        args.append("-Dswrep=%s" % options.swrep)

    if options.panc_jar:
        panc = options.panc_jar
    else:
        panc = config.get("panc", "pan_compiler")
    args.append("-Dpanc.jar=%s" % panc)

    if options.compress_output:
        compress_suffix = ".gz"
    else:
        compress_suffix = ""

    formats = []
    suffixes = []
    if config.getboolean("panc", "xml_profiles"):
        formats.append("pan" + compress_suffix)
        suffixes.append(".xml" + compress_suffix)
    if config.getboolean("panc", "json_profiles"):
        formats.append("json" + compress_suffix)
        suffixes.append(".json" + compress_suffix)

    args.append("-Dpanc.formats=%s" % ",".join(formats))
    args.append("-Dprofile.suffixes=%s" % ",".join(suffixes))
    args.append("-Dpanc.template_extension=%s" %
                config.get("panc", "template_extension"))
    args.append("-Ddomain.templates=%s" % options.templates)
    args.append("-Ddomain=%s" % options.domain)
<<<<<<< HEAD
    args.append("-Dgzip.output=%s" % options.compress_output)
=======
    args.append("-Dpanc.batch.size=%s" % config.get("panc", "batch_size"))
>>>>>>> 9b67739b

    if options.batch_size:
        args.append("-Dpanc.batch.size=%d" % options.batch_size)
    else:
        args.append("-Dpanc.batch.size=%s" % config.get("panc", "batch_size"))

    print "Running %s" % " ".join(args)
    return call(args, env=panc_env, cwd=options.basedir)


def main():
    parser = argparse.ArgumentParser(description="Compile templates")
    parser.add_argument("-c", "--config", dest="config", action="store",
                        help="location of the config file",
                        default=os.path.join(SRCDIR, "etc", "aqd.conf.defaults"))
    parser.add_argument("--basedir", action="store", required=True,
                        help="base directory")
    parser.add_argument("--domain", action="store", required=True,
                        help="domain name to compile")
    parser.add_argument("--compress_output", action="store_true",
                        help="compress the generated profiles")
    parser.add_argument("--panc_jar", action="store",
                        help="location of panc.jar")
    parser.add_argument("--templates", action="store", required=True,
                        help="location of the domain templates")
    parser.add_argument("--swrep", action="store",
                        help="location of the swrep templates")
    parser.add_argument("--batch_size", action="store", type=int,
                        help="compiler batch size")

    options = parser.parse_args()
    config = Config(configfile=options.config)

    return run_domain_compile(options, config)


if __name__ == "__main__":
    raise SystemExit(main())<|MERGE_RESOLUTION|>--- conflicted
+++ resolved
@@ -91,11 +91,6 @@
                 config.get("panc", "template_extension"))
     args.append("-Ddomain.templates=%s" % options.templates)
     args.append("-Ddomain=%s" % options.domain)
-<<<<<<< HEAD
-    args.append("-Dgzip.output=%s" % options.compress_output)
-=======
-    args.append("-Dpanc.batch.size=%s" % config.get("panc", "batch_size"))
->>>>>>> 9b67739b
 
     if options.batch_size:
         args.append("-Dpanc.batch.size=%d" % options.batch_size)
